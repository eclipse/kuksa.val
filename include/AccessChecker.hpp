--- conflicted
+++ resolved
@@ -29,10 +29,6 @@
   bool checkReadAccess(WsChannel &channel, const std::string &path) override;
   bool checkWriteAccess(WsChannel &channel, const std::string &path) override;
   bool checkPathWriteAccess(WsChannel &channel, const jsoncons::json &paths) override;
-<<<<<<< HEAD
-  bool checkMetaDataWriteAccess(WsChannel &channel) override;
-=======
->>>>>>> 2bb565af
 };
 
 #endif