--- conflicted
+++ resolved
@@ -56,23 +56,11 @@
   bool checkPathValid(const VSSPath& path);
   void updateJsonTree(jsoncons::json& sourceTree, const jsoncons::json& jsonTree);
   void updateJsonTree(WsChannel& channel, const jsoncons::json& value) override;
-<<<<<<< HEAD
   void updateMetaData(WsChannel& channel, const VSSPath& path, const jsoncons::json& newTree) override;
   jsoncons::json getMetaData(const VSSPath& path) override;
-=======
-  void updateMetaData(WsChannel& channel, const std::string& path, const jsoncons::json& newTree) override;
-  jsoncons::json getMetaData(const std::string &path) override;
-
-  jsoncons::json setSignal(WsChannel& channel, const VSSPath &path, jsoncons::json &value) override; //gen2 version
->>>>>>> 44f26e0a
-
+  
   jsoncons::json setSignal(const VSSPath &path, jsoncons::json &value) override; //gen2 version
-
-<<<<<<< HEAD
   jsoncons::json getSignal(const VSSPath &path) override; //Gen2 version
-=======
-  jsoncons::json getSignal(WsChannel& channel, const VSSPath &path) override; //Gen2 version
->>>>>>> 44f26e0a
 
 
 };
