--- conflicted
+++ resolved
@@ -36,13 +36,10 @@
         static VSSPath fromJSON(std::string json, bool gen1); //Expect json path
         static VSSPath fromVSS(std::string vss); //Auto decide for Gen1 or Gen2
         inline bool operator==(const VSSPath& other) { return (vsspath == other.vsspath); };
-<<<<<<< HEAD
-=======
 
         inline bool operator< (const VSSPath& other){
           return vsspath < other.vsspath;
         }
->>>>>>> 8e45059d
 
     private:
         std::string vsspath;
