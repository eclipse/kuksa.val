--- conflicted
+++ resolved
@@ -33,11 +33,7 @@
         bool isGen1Origin() const;
         static VSSPath fromVSSGen2(std::string vss); //Expect Gen2 path
         static VSSPath fromVSSGen1(std::string vssgen1); //Expect Gen1 path
-<<<<<<< HEAD
-        static VSSPath fromJSON(std::string json, bool gen1 = false); //Expect json path
-=======
         static VSSPath fromJSON(std::string json, bool gen1); //Expect json path
->>>>>>> 44f26e0a
         static VSSPath fromVSS(std::string vss); //Auto decide for Gen1 or Gen2
         inline bool operator==(const VSSPath& other) { return (vsspath == other.vsspath); };
 
