/*
 * ******************************************************************************
 * Copyright (c) 2018-2020 Robert Bosch GmbH.
 *
 * All rights reserved. This program and the accompanying materials
 * are made available under the terms of the Eclipse Public License v2.0
 * which accompanies this distribution, and is available at
 * https://www.eclipse.org/org/documents/epl-2.0/index.php
 *
 *  Contributors:
 *      Robert Bosch GmbH - initial API and functionality
 * *****************************************************************************
 */

#include "VssCommandProcessor.hpp"

#include <stdint.h>
#include <iostream>
#include <sstream>
#include <string>

#include "permmclient.hpp"
#include "exception.hpp"
#include "WsChannel.hpp"

#include "JsonResponses.hpp"
#include "visconf.hpp"
#include "VssDatabase.hpp"
#include "AccessChecker.hpp"
#include "SubscriptionHandler.hpp"
#include "ILogger.hpp"
#include "IVssDatabase.hpp"
#include "IAuthenticator.hpp"
#include "ISubscriptionHandler.hpp"

#ifdef JSON_SIGNING_ON
#include "SigningHandler.hpp"
#endif

using namespace std;

VssCommandProcessor::VssCommandProcessor(
    std::shared_ptr<ILogger> loggerUtil,
    std::shared_ptr<IVssDatabase> dbase,
    std::shared_ptr<IAuthenticator> vdator,
    std::shared_ptr<ISubscriptionHandler> subhandler) {
  logger = loggerUtil;
  database = dbase;
  tokenValidator = vdator;
  subHandler = subhandler;
  // TODO: add accessValidator as dependency
  accessValidator = std::make_shared<AccessChecker>(tokenValidator);
#ifdef JSON_SIGNING_ON
  // TODO: add signer as dependency
  signer = std::make_shared<SigningHandler>();
#endif
}

VssCommandProcessor::~VssCommandProcessor() {
  accessValidator.reset();
#ifdef JSON_SIGNING_ON
  signer.reset();
#endif
}

string VssCommandProcessor::processGet(WsChannel &channel,
                                       const string & request_id, 
                                       const string & path) {
  logger->Log(LogLevel::VERBOSE, "GET :: path received from client = " + path);
  jsoncons::json res;
  try {
    res = database->getSignal(channel, path);
  } catch (noPermissionException &nopermission) {
    logger->Log(LogLevel::ERROR, string(nopermission.what()));
    return JsonResponses::noAccess(request_id, "get", nopermission.what());
  } catch (std::exception &e) {
    logger->Log(LogLevel::ERROR, "Unhandled error: " + string(e.what()));
    return JsonResponses::malFormedRequest(request_id, "get", string("Unhandled error: ") + e.what());
  }

  if (!res.has_key("value")) {
    return JsonResponses::pathNotFound(request_id, "get", path);
  } else {
    res["action"] = "get";
    res["requestId"] = request_id;
    res["timestamp"] = time(NULL);
    stringstream ss;
    ss << pretty_print(res);
    return ss.str();
  }
}

string VssCommandProcessor::processSet(WsChannel &channel,
                                       const string & request_id, 
                                       const string & path,
                                       jsoncons::json value) {
  logger->Log(LogLevel::VERBOSE, "VssCommandProcessor::processSet: path received from client" + path);

  try {
    database->setSignal(channel, path, value);
  } catch (genException &e) {
    logger->Log(LogLevel::ERROR, string(e.what()));
    jsoncons::json root;
    jsoncons::json error;

    root["action"] = "set";
    root["requestId"] = request_id;

    error["number"] = 401;
    error["reason"] = "Unknown error";
    error["message"] = e.what();

    root["error"] = error;
    root["timestamp"] = time(NULL);

    std::stringstream ss;
    ss << pretty_print(root);
    return ss.str();
  } catch (noPathFoundonTree &e) {
    logger->Log(LogLevel::ERROR, string(e.what()));
    return JsonResponses::pathNotFound(request_id, "set", path);
  } catch (outOfBoundException &outofboundExp) {
    logger->Log(LogLevel::ERROR, string(outofboundExp.what()));
    return JsonResponses::valueOutOfBounds(request_id, "set", outofboundExp.what());
  } catch (noPermissionException &nopermission) {
    logger->Log(LogLevel::ERROR, string(nopermission.what()));
    return JsonResponses::noAccess(request_id, "set", nopermission.what());
  } catch (std::exception &e) {
    logger->Log(LogLevel::ERROR, "Unhandled error: " + string(e.what()));
    return JsonResponses::malFormedRequest(request_id, "get", string("Unhandled error: ") + e.what());
  }

  jsoncons::json answer;
  answer["action"] = "set";
  answer["requestId"] = request_id;
  answer["timestamp"] = time(NULL);

  std::stringstream ss;
  ss << pretty_print(answer);
  return ss.str();
}

string VssCommandProcessor::processSubscribe(WsChannel &channel,
                                             const string & request_id, 
                                             const string & path) {
  logger->Log(LogLevel::VERBOSE, string("VssCommandProcessor::processSubscribe: Client wants to subscribe ")+path);

  uint32_t subId = -1;
  try {
    subId = subHandler->subscribe(channel, database, path);
  } catch (noPathFoundonTree &noPathFound) {
    logger->Log(LogLevel::ERROR, string(noPathFound.what()));
    return JsonResponses::pathNotFound(request_id, "subscribe", path);
  } catch (noPermissionException &nopermission) {
    logger->Log(LogLevel::ERROR, string(nopermission.what()));
    return JsonResponses::noAccess(request_id, "subscribe", nopermission.what());
  } catch (genException &outofboundExp) {
    logger->Log(LogLevel::ERROR, string(outofboundExp.what()));
    return JsonResponses::valueOutOfBounds(request_id, "subscribe",
                                    outofboundExp.what());
  } catch (std::exception &e) {
    logger->Log(LogLevel::ERROR, "Unhandled error: " + string(e.what()));
    return JsonResponses::malFormedRequest(request_id, "get", string("Unhandled error: ") + e.what());
  }

  if (subId > 0) {
    jsoncons::json answer;
    answer["action"] = "subscribe";
    answer["requestId"] = request_id;
    answer["subscriptionId"] = subId;
    answer["timestamp"] = time(NULL);

    std::stringstream ss;
    ss << pretty_print(answer);
    return ss.str();

  } else {
    jsoncons::json root;
    jsoncons::json error;

    root["action"] = "subscribe";
    root["requestId"] = request_id;
    error["number"] = 400;
    error["reason"] = "Bad Request";
    error["message"] = "Unknown";

    root["error"] = error;
    root["timestamp"] = time(NULL);

    std::stringstream ss;

    ss << pretty_print(root);
    return ss.str();
  }
}

string VssCommandProcessor::processUnsubscribe(const string & request_id,
                                               uint32_t subscribeID) {
  int res = subHandler->unsubscribe(subscribeID);
  if (res == 0) {
    jsoncons::json answer;
    answer["action"] = "unsubscribe";
    answer["requestId"] = request_id;
    answer["subscriptionId"] = subscribeID;
    answer["timestamp"] = time(NULL);

    std::stringstream ss;
    ss << pretty_print(answer);
    return ss.str();

  } else {
    jsoncons::json root;
    jsoncons::json error;

    root["action"] = "unsubscribe";
    root["requestId"] = request_id;
    error["number"] = 400;
    error["reason"] = "Unknown error";
    error["message"] = "Error while unsubscribing";

    root["error"] = error;
    root["timestamp"] = time(NULL);

    std::stringstream ss;
    ss << pretty_print(root);
    return ss.str();
  }
}

<<<<<<< HEAD
string VssCommandProcessor::processUpdateVSSTree(WsChannel& channel, const string& request_id, const jsoncons::json& metaData){
  logger->Log(LogLevel::VERBOSE, "VssCommandProcessor::processUpdateVSSTree");
  
  jsoncons::json answer;
  answer["action"] = "updateVSSTree";
  answer["requestId"] = request_id;
  answer["timestamp"] = time(NULL);

  std::stringstream ss;
  try {
    database->updateJsonTree(channel, metaData);
  } catch (genException &e) {
    logger->Log(LogLevel::ERROR, string(e.what()));
    jsoncons::json error;

    error["number"] = 401;
    error["reason"] = "Unknown error";
    error["message"] = e.what();

    answer["error"] = error;

    ss << pretty_print(answer);
    return ss.str();
  } catch (noPermissionException &nopermission) {
    logger->Log(LogLevel::ERROR, string(nopermission.what()));
    return JsonResponses::noAccess(request_id, "updateVSSTree", nopermission.what());
  } catch (std::exception &e) {
    logger->Log(LogLevel::ERROR, "Unhandled error: " + string(e.what()));
    return JsonResponses::malFormedRequest(request_id, "get", string("Unhandled error: ") + e.what());
  }


  ss << pretty_print(answer);
  return ss.str();
  
}

string VssCommandProcessor::processGetMetaData(const string & request_id,
                                               const string & path) {
  jsoncons::json st = database->getMetaData(path);

=======
string VssCommandProcessor::processGetMetaData(string request_id,
                                               string path) {
>>>>>>> 1d4e9574
  jsoncons::json result;
  result["action"] = "getMetaData";
  result["requestId"] = request_id;

  jsoncons::json st = database->getMetaData(path);
  result["timestamp"] = time(NULL);
  if (0 == st.size()){
    jsoncons::json error;
    error["number"] = 404;
    error["reason"] = "Path not found";
    error["message"] = "In database no metadata found for path " + path;
    result["error"] = error;
  
  } else {
    result["metadata"] = st;
  }

  std::stringstream ss;
  ss << pretty_print(result);

  return ss.str();
}

string VssCommandProcessor::processUpdateMetaData(WsChannel& channel, const std::string& request_id, const string& path, const jsoncons::json& metaData){
  logger->Log(LogLevel::VERBOSE, "VssCommandProcessor::processUpdateMetaData");

  jsoncons::json answer;
  answer["action"] = "updateMetaData";
  answer["requestId"] = request_id;
  answer["timestamp"] = time(NULL);

  std::stringstream ss;
  try {
    database->updateMetaData(channel, path, metaData);
  } catch (genException &e) {
    logger->Log(LogLevel::ERROR, string(e.what()));
    jsoncons::json error;

    error["number"] = 401;
    error["reason"] = "Unknown error";
    error["message"] = e.what();

    answer["error"] = error;

    ss << pretty_print(answer);
    return ss.str();
  } catch (noPermissionException &nopermission) {
    logger->Log(LogLevel::ERROR, string(nopermission.what()));
    return JsonResponses::noAccess(request_id, "updateMetaData", nopermission.what());
  } catch (std::exception &e) {
    logger->Log(LogLevel::ERROR, "Unhandled error: " + string(e.what()));
    return JsonResponses::malFormedRequest(request_id, "get", string("Unhandled error: ") + e.what());
  } 

  ss << pretty_print(answer);
  return ss.str();
  
}

// Talks to the permission management daemon and processes the token received.
string VssCommandProcessor::processAuthorizeWithPermManager(WsChannel &channel,
                                                            const string & request_id,
                                                            const string & client, 
                                                            const string & clientSecret) {

  jsoncons::json response;
  // Get Token from permission management daemon.
  try {
     response = getPermToken(logger, client, clientSecret);
  } catch (genException &exp) {
    logger->Log(LogLevel::ERROR, exp.what());
    jsoncons::json result;
    jsoncons::json error;
    result["action"] = "kuksa-authorize";
    result["requestId"] = request_id;
    error["number"] = 501;
    error["reason"] = "No token received from permission management daemon";
    error["message"] = "Check if the permission managemnt daemon is running";

    result["error"] = error;
    result["timestamp"] = time(NULL);

    std::stringstream ss;
    ss << pretty_print(result);
    return ss.str();
  }
  int ttl = -1;
  if (response.has_key("token") && response.has_key("pubkey")) {
     try {
        tokenValidator->updatePubKey(response["pubkey"].as<string>());
        ttl = tokenValidator->validate(channel, response["token"].as<string>());
     } catch (exception &e) {
        logger->Log(LogLevel::ERROR, e.what());
        ttl = -1;
     }
  }

  if (ttl == -1) {
    jsoncons::json result;
    jsoncons::json error;
    result["action"] = "kuksa-authorize";
    result["requestId"] = request_id;
    error["number"] = 401;
    error["reason"] = "Invalid Token";
    error["message"] = "Check the JWT token passed";

    result["error"] = error;
    result["timestamp"] = time(NULL);

    std::stringstream ss;
    ss << pretty_print(result);
    return ss.str();

  } else {
    jsoncons::json result;
    result["action"] = "kuksa-authorize";
    result["requestId"] = request_id;
    result["TTL"] = ttl;
    result["timestamp"] = time(NULL);

    std::stringstream ss;
    ss << pretty_print(result);
    return ss.str();
  }
}

string VssCommandProcessor::processAuthorize(WsChannel &channel,
                                             const string & request_id,
                                             const string & token) {
  int ttl = tokenValidator->validate(channel, token);

  if (ttl == -1) {
    jsoncons::json result;
    jsoncons::json error;
    result["action"] = "authorize";
    result["requestId"] = request_id;
    error["number"] = 401;
    error["reason"] = "Invalid Token";
    error["message"] = "Check the JWT token passed";

    result["error"] = error;
    result["timestamp"] = time(NULL);

    std::stringstream ss;
    ss << pretty_print(result);
    return ss.str();

  } else {
    jsoncons::json result;
    result["action"] = "authorize";
    result["requestId"] = request_id;
    result["TTL"] = ttl;
    result["timestamp"] = time(NULL);

    std::stringstream ss;
    ss << pretty_print(result);
    return ss.str();
  }
}

string VssCommandProcessor::processQuery(const string &req_json,
                                         WsChannel &channel) {
  jsoncons::json root;
  string response;
  try {
    root = jsoncons::json::parse(req_json);
    string action = root["action"].as<string>();
    logger->Log(LogLevel::VERBOSE, "Receive action: " + action);

    if (action == "authorize") {
      string token = root["tokens"].as<string>();
      //string request_id = root["requestId"].as<int>();
      string request_id = root["requestId"].as<string>();
      logger->Log(LogLevel::VERBOSE, "VssCommandProcessor::processQuery: authorize query with token = "
           + token + " with request id " + request_id);

      response = processAuthorize(channel, request_id, token);
    } else if (action == "unsubscribe") {
      //string request_id = root["requestId"].as<int>();
      string request_id = root["requestId"].as<string>();
      uint32_t subscribeID = root["subscriptionId"].as<int>();
      logger->Log(LogLevel::VERBOSE, "VssCommandProcessor::processQuery: unsubscribe query  for sub ID = "
              + to_string(subscribeID) + " with request id " + request_id);

      response = processUnsubscribe(request_id, subscribeID);
    } else if ( action == "kuksa-authorize") {
      string clientID = root["clientid"].as<string>();
      string clientSecret = root["secret"].as<string>();
      //string request_id = root["requestId"].as<int>();
      string request_id = root["requestId"].as<string>();
      logger->Log(LogLevel::VERBOSE, "vsscommandprocessor::processQuery: kuksa authorize query with clientID = "
           + clientID + " with secret " + clientSecret);
      response = processAuthorizeWithPermManager(channel, request_id, clientID, clientSecret);
    } else if (action == "updateVSSTree") {
      string request_id = root["requestId"].as<string>();
      logger->Log(LogLevel::VERBOSE, "VssCommandProcessor::processQuery: update MetaData query  for with request id " + request_id);
      response = processUpdateVSSTree(channel, request_id, root["metadata"]);
    } else {
      string path = root["path"].as<string>();
      string request_id = root["requestId"].as<string>();
      if (action == "get") {
        logger->Log(LogLevel::VERBOSE, "VssCommandProcessor::processQuery: get query  for " + path
                    + " with request id " + request_id);

        response = processGet(channel, request_id, path);
#ifdef JSON_SIGNING_ON
        response = signer->sign(response);
#endif
      } else if (action == "set") {
        jsoncons::json value = root["value"];

        logger->Log(LogLevel::VERBOSE, "VssCommandProcessor::processQuery: set query  for " + path
             + " with request id " + request_id + " value " + value.as_string());
        response = processSet(channel, request_id, path, value);
      } else if (action == "subscribe") {
        logger->Log(LogLevel::VERBOSE, "VssCommandProcessor::processQuery: subscribe query  for "
             + path + " with request id " + request_id);
        response =
            processSubscribe(channel, request_id, path);
      } else if (action == "getMetaData") {
        logger->Log(LogLevel::VERBOSE, "VssCommandProcessor::processQuery: get MetaData query  for "
             + path + " with request id " + request_id);
        response = processGetMetaData(request_id, path);
      } else if (action == "updateMetaData") {
        string request_id = root["requestId"].as<string>();
        logger->Log(LogLevel::VERBOSE, "VssCommandProcessor::processQuery: update MetaData query  for with request id " + request_id);
        response = processUpdateMetaData(channel, request_id, path, root["metadata"]);
      } else {
        logger->Log(LogLevel::INFO, "VssCommandProcessor::processQuery: Unknown action " + action);
        return JsonResponses::malFormedRequest("Unknown action requested");
      }
    }
  } catch (jsoncons::json_parse_exception &e) {
    logger->Log(LogLevel::ERROR, "JSON parse error");
    return JsonResponses::malFormedRequest(e.what());
  } catch (jsoncons::key_not_found &e) {
    logger->Log(LogLevel::ERROR, "JSON key not found error");
    return JsonResponses::malFormedRequest(e.what());
  } catch (jsoncons::not_an_object &e) {
    logger->Log(LogLevel::ERROR, "JSON not an object error");
    return JsonResponses::malFormedRequest(e.what());
  }


  return response;
}<|MERGE_RESOLUTION|>--- conflicted
+++ resolved
@@ -227,7 +227,6 @@
   }
 }
 
-<<<<<<< HEAD
 string VssCommandProcessor::processUpdateVSSTree(WsChannel& channel, const string& request_id, const jsoncons::json& metaData){
   logger->Log(LogLevel::VERBOSE, "VssCommandProcessor::processUpdateVSSTree");
   
@@ -267,12 +266,6 @@
 
 string VssCommandProcessor::processGetMetaData(const string & request_id,
                                                const string & path) {
-  jsoncons::json st = database->getMetaData(path);
-
-=======
-string VssCommandProcessor::processGetMetaData(string request_id,
-                                               string path) {
->>>>>>> 1d4e9574
   jsoncons::json result;
   result["action"] = "getMetaData";
   result["requestId"] = request_id;
