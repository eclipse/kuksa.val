#
# ******************************************************************************
# Copyright (c) 2018 Robert Bosch GmbH and others.
#
# All rights reserved. This program and the accompanying materials
# are made available under the terms of the Eclipse Public License v2.0
# which accompanies this distribution, and is available at
# https://www.eclipse.org/org/documents/epl-2.0/index.php
#
#  Contributors:
#      Robert Bosch GmbH - initial API and functionality
# *****************************************************************************

project(kuksa-val-server)
enable_testing()

######
# CMake configuration responsible for building core library and executable

###
# Setup target names
set(SERVER_EXE_NAME "${PROJECT_NAME}" )
set(SERVER_OBJ_LIB_NAME ${SERVER_EXE_NAME}-object )
set(SERVER_LIB_NAME ${SERVER_EXE_NAME}-core )
set(SERVER_LIB_STATIC_NAME ${SERVER_LIB_NAME}-static )
set(GRPC_CLIENT_EXE_NAME kuksa_viss_grpc_client) 


<<<<<<< HEAD
=======
## GRPC ##
FetchContent_Declare(
  gRPC
  GIT_REPOSITORY https://github.com/grpc/grpc
  GIT_TAG        v1.38.0
)
## END GRPC ##

set(FETCHCONTENT_QUIET OFF)
## Disable tests in GRPC                                                        
set(BUILD_TESTING OFF) 
FetchContent_MakeAvailable(gRPC)

# gRPC and Protobuf variables
set(_GRPC_GRPCPP grpc++)
set(_GRPC_CPP_PLUGIN_EXECUTABLE $<TARGET_FILE:grpc_cpp_plugin>)
set(_REFLECTION grpc++_reflection)
set(_PROTOBUF_PROTOC $<TARGET_FILE:protoc>)

include(GoogleTest)

#
# Generate Protobuf/Grpc source files
#
get_filename_component(k_proto "../protos/kuksa.proto" ABSOLUTE)
get_filename_component(k_proto_path "${k_proto}" PATH)

set(k_proto_srcs "${CMAKE_CURRENT_BINARY_DIR}/proto/kuksa.pb.cc")
set(k_proto_hdrs "${CMAKE_CURRENT_BINARY_DIR}/proto/kuksa.pb.h")
set(k_grpc_srcs "${CMAKE_CURRENT_BINARY_DIR}/proto/kuksa.grpc.pb.cc")
set(k_grpc_hdrs "${CMAKE_CURRENT_BINARY_DIR}/proto/kuksa.grpc.pb.h")
set(k_grpc_mock_hdrs "${CMAKE_CURRENT_BINARY_DIR}/proto/kuksa_mock.grpc.pb.h")
>>>>>>> 31270025
set(proto_gen_dir "${CMAKE_CURRENT_BINARY_DIR}/proto")
set(kuksa_proto "${CMAKE_CURRENT_SOURCE_DIR}/../protos/kuksa.proto")
get_filename_component(kuksa_proto_path "${kuksa_proto}" PATH)
file(MAKE_DIRECTORY ${proto_gen_dir})
<<<<<<< HEAD
protobuf_gen(PROTO ${kuksa_proto}
    PROTO_PATH ${kuksa_proto_path}
    OUTPUT ${proto_gen_dir}
=======

add_custom_command(
      OUTPUT "${k_proto_srcs}" "${k_proto_hdrs}" "${k_grpc_srcs}" "${k_grpc_hdrs}" "${k_grpc_mock_hdrs}"
      COMMAND ${_PROTOBUF_PROTOC}
      ARGS
        --grpc_out "generate_mock_code=true:${proto_gen_dir}"
        --cpp_out "${proto_gen_dir}"
        -I "${k_proto_path}"
        --plugin=protoc-gen-grpc="${_GRPC_CPP_PLUGIN_EXECUTABLE}"
        "${k_proto}"
      DEPENDS "${k_proto}"
>>>>>>> 31270025
)
include_directories("${proto_gen_dir}")


###
# Setup command-line options

# Set if executable should be built
set(BUILD_EXE ON CACHE BOOL "Build '${SERVER_EXE_NAME}' executable")
# Use address sanitizer when building with Clang
set(ADDRESS_SAN OFF CACHE BOOL "Build with AddressSanitizer")

###
# Define source list
file(GLOB LIB_SOURCES *.cpp)
list(REMOVE_ITEM LIB_SOURCES "${PROJECT_SOURCE_DIR}/main.cpp")

###
# set main 'object library' as target to prevent multiple compilations of same sources
add_library(${SERVER_OBJ_LIB_NAME} OBJECT ${LIB_SOURCES} ${PROTO_SRCS}
${GRPC_SRCS})

target_compile_features(${SERVER_OBJ_LIB_NAME} PUBLIC cxx_std_14)

###
# Setup object library
target_include_directories(${SERVER_OBJ_LIB_NAME}
  PUBLIC
    $<INSTALL_INTERFACE:include>
    $<INSTALL_INTERFACE:include/interface>
    $<BUILD_INTERFACE:${CMAKE_CURRENT_SOURCE_DIR}/../include>
    $<BUILD_INTERFACE:${CMAKE_CURRENT_SOURCE_DIR}/../include/interface>
)

target_link_libraries(${SERVER_OBJ_LIB_NAME}
  PUBLIC
    ${_REFLECTION}
    ${_GRPC_GRPCPP}
    ${_PROTOBUF_LIBPROTOBUF})

if(CMAKE_COMPILER_IS_GNUCXX)
  target_compile_options(${SERVER_OBJ_LIB_NAME} PUBLIC -Wall -Wextra -Werror -Wno-error=unused-result -Wno-error=unused-parameter -Wno-error=deprecated-declarations -Wno-error=deprecated-copy -Wno-error=nonnull)
else(CMAKE_COMPILER_IS_GNUCXX)
  target_compile_options(${SERVER_OBJ_LIB_NAME} PUBLIC -Wall -Wextra -Werror -Wno-error=parentheses)
endif(CMAKE_COMPILER_IS_GNUCXX)

IF(CMAKE_BUILD_TYPE MATCHES Debug)
  message(STATUS "This is a DEBUG build")
  target_compile_options(${SERVER_OBJ_LIB_NAME} PUBLIC -g -O0)
ELSEIF(CMAKE_BUILD_TYPE MATCHES Coverage)
  if("${CMAKE_C_COMPILER_ID}" MATCHES "(Apple)?[Cc]lang" OR "${CMAKE_CXX_COMPILER_ID}" MATCHES "(Apple)?[Cc]lang")
    target_compile_options(${SERVER_OBJ_LIB_NAME} PUBLIC -g -O0 -fprofile-instr-generate -fcoverage-mapping)
    target_link_libraries(${SERVER_OBJ_LIB_NAME} PUBLIC -fprofile-instr-generate -fcoverage-mapping)
  elseif(CMAKE_COMPILER_IS_GNUCXX)
    target_compile_options(${SERVER_OBJ_LIB_NAME} PUBLIC -g -O0 --coverage -fprofile-arcs -ftest-coverage)
    target_link_libraries(${SERVER_OBJ_LIB_NAME} PUBLIC gcov)
  else()
    message(FATAL_ERROR "Code coverage requires Clang or GCC. Aborting.")
  endif()
ENDIF(CMAKE_BUILD_TYPE MATCHES Debug)

if(BUILD_UNIT_TEST)
  target_compile_definitions(${SERVER_OBJ_LIB_NAME} PUBLIC UNIT_TEST)
endif(BUILD_UNIT_TEST)

# link library dependencies
# Setting max stack size explicetely to current default value of glibc on Ubuntu, to force MUSL
# builds using the same max. Otherwise you might have hard to debug differences between MUSL and
# builds.
# See also https://wiki.musl-libc.org/functional-differences-from-glibc.html#Thread-stack-size
target_link_libraries(${SERVER_OBJ_LIB_NAME}  PUBLIC jwt-cpp jsonpath jsoncons ${CMAKE_THREAD_LIBS_INIT} -Wl,-z,stack-size=8388608)

if ("${ADDRESS_SAN}" STREQUAL "ON" AND "${CMAKE_CXX_COMPILER_ID}" STREQUAL "Clang")
  target_compile_options(${SERVER_OBJ_LIB_NAME} PUBLIC -g -fsanitize=address -fno-omit-frame-pointer -DGRPC_BUILD_WITH_BORING_SSL_ASM=0)
  target_link_libraries(${SERVER_OBJ_LIB_NAME} PUBLIC "-g -fsanitize=address ")
endif()

###
# Define common libraries

# shared and static libraries built from the same object files
add_library(${SERVER_LIB_NAME}        SHARED $<TARGET_OBJECTS:${SERVER_OBJ_LIB_NAME}>)
add_library(${SERVER_LIB_STATIC_NAME} STATIC $<TARGET_OBJECTS:${SERVER_OBJ_LIB_NAME}>)
# re-use include directories from object library
target_include_directories(${SERVER_LIB_NAME}        PUBLIC $<TARGET_PROPERTY:${SERVER_OBJ_LIB_NAME},INTERFACE_INCLUDE_DIRECTORIES>)
target_include_directories(${SERVER_LIB_STATIC_NAME} PUBLIC $<TARGET_PROPERTY:${SERVER_OBJ_LIB_NAME},INTERFACE_INCLUDE_DIRECTORIES>)
# re-use link libraries from object library
target_link_libraries(${SERVER_LIB_NAME}        PUBLIC $<TARGET_PROPERTY:${SERVER_OBJ_LIB_NAME},INTERFACE_LINK_LIBRARIES>)
target_link_libraries(${SERVER_LIB_STATIC_NAME} PUBLIC $<TARGET_PROPERTY:${SERVER_OBJ_LIB_NAME},INTERFACE_LINK_LIBRARIES>)

if(BUILD_EXE)
  add_executable(${SERVER_EXE_NAME} main.cpp
  ${PROTO_SRCS}
  ${GRPC_SRCS})
  ## GRPC targets
  add_executable(${GRPC_CLIENT_EXE_NAME} "${GRPC_CLIENT_EXE_NAME}.cpp")

  # using static library to simplify existing packaging and maintainance
  target_link_libraries(${SERVER_EXE_NAME} PRIVATE ${SERVER_LIB_STATIC_NAME})

  # link executable dependencies
  target_link_libraries(${SERVER_EXE_NAME} PRIVATE Threads::Threads)
  target_link_libraries(${SERVER_EXE_NAME} PRIVATE ${Boost_LIBRARIES})
  target_link_libraries(${SERVER_EXE_NAME} PRIVATE ${OPENSSL_LIBRARIES})
  target_link_libraries(${SERVER_EXE_NAME} PRIVATE "-ldl")
  target_include_directories(${SERVER_EXE_NAME} PRIVATE ${MOSQUITTO_INCLUDE_DIR})
  target_link_libraries(${SERVER_EXE_NAME} PRIVATE ${MOSQUITTO_LIBRARY})

  ######
  # Setup server install and packaging

  configure_file(${CMAKE_CURRENT_SOURCE_DIR}/../kuksa_certificates/jwt/jwt.key.pub  ${CMAKE_CURRENT_BINARY_DIR} COPYONLY)
  configure_file(${CMAKE_CURRENT_SOURCE_DIR}/../kuksa_certificates/Server.pem  ${CMAKE_CURRENT_BINARY_DIR} COPYONLY)
  configure_file(${CMAKE_CURRENT_SOURCE_DIR}/../kuksa_certificates/Server.key  ${CMAKE_CURRENT_BINARY_DIR} COPYONLY)
  configure_file(${CMAKE_CURRENT_SOURCE_DIR}/../kuksa_certificates/Client.pem  ${CMAKE_CURRENT_BINARY_DIR} COPYONLY)
  configure_file(${CMAKE_CURRENT_SOURCE_DIR}/../kuksa_certificates/Client.key  ${CMAKE_CURRENT_BINARY_DIR} COPYONLY)
  configure_file(${CMAKE_CURRENT_SOURCE_DIR}/../kuksa_certificates/CA.pem  ${CMAKE_CURRENT_BINARY_DIR} COPYONLY)
  configure_file(${CMAKE_CURRENT_SOURCE_DIR}/../data/vss-core/vss_release_2.0.json ${CMAKE_CURRENT_BINARY_DIR} COPYONLY)
  configure_file(${CMAKE_CURRENT_SOURCE_DIR}/../data/vss-core/vss_release_2.1.json ${CMAKE_CURRENT_BINARY_DIR} COPYONLY)
  configure_file(${CMAKE_CURRENT_SOURCE_DIR}/../data/vss-core/vss_release_2.2.json ${CMAKE_CURRENT_BINARY_DIR} COPYONLY)
  configure_file(${CMAKE_CURRENT_SOURCE_DIR}/../config.ini ${CMAKE_CURRENT_BINARY_DIR} COPYONLY)
  configure_file(${CMAKE_CURRENT_SOURCE_DIR}/../config_grpc_client.ini ${CMAKE_CURRENT_BINARY_DIR} COPYONLY)

  install( TARGETS ${SERVER_EXE_NAME} DESTINATION bin/${SERVER_EXE_NAME})
  install( FILES ${CMAKE_CURRENT_SOURCE_DIR}/../kuksa_certificates/jwt/jwt.key.pub DESTINATION bin/${SERVER_EXE_NAME})
  install( FILES ${CMAKE_CURRENT_SOURCE_DIR}/../kuksa_certificates/Server.pem DESTINATION bin/${SERVER_EXE_NAME})
  install( FILES ${CMAKE_CURRENT_SOURCE_DIR}/../kuksa_certificates/Server.key DESTINATION bin/${SERVER_EXE_NAME})
  install( FILES ${CMAKE_CURRENT_SOURCE_DIR}/../kuksa_certificates/Client.pem DESTINATION bin/${SERVER_EXE_NAME})
  install( FILES ${CMAKE_CURRENT_SOURCE_DIR}/../kuksa_certificates/Client.key DESTINATION bin/${SERVER_EXE_NAME})
  install( FILES ${CMAKE_CURRENT_SOURCE_DIR}/../kuksa_certificates/CA.pem DESTINATION bin/${SERVER_EXE_NAME})
  install( FILES ${CMAKE_CURRENT_SOURCE_DIR}/../data/vss-core/vss_release_2.0.json DESTINATION bin/${SERVER_EXE_NAME})
  install( FILES ${CMAKE_CURRENT_SOURCE_DIR}/../data/vss-core/vss_release_2.1.json DESTINATION bin/${SERVER_EXE_NAME})
  install( FILES ${CMAKE_CURRENT_SOURCE_DIR}/../data/vss-core/vss_release_2.2.json DESTINATION bin/${SERVER_EXE_NAME})


  #GRPC
  # using static library to simplify existing packaging and maintainance
  target_link_libraries(${GRPC_CLIENT_EXE_NAME} PRIVATE ${SERVER_LIB_STATIC_NAME})

  # link executable dependencies
  target_link_libraries(${GRPC_CLIENT_EXE_NAME} PRIVATE Threads::Threads)
  target_link_libraries(${GRPC_CLIENT_EXE_NAME} PRIVATE ${Boost_LIBRARIES})
  target_link_libraries(${GRPC_CLIENT_EXE_NAME} PRIVATE ${OPENSSL_LIBRARIES})
  target_link_libraries(${GRPC_CLIENT_EXE_NAME} PRIVATE "-ldl")
  target_include_directories(${GRPC_CLIENT_EXE_NAME} PRIVATE ${MOSQUITTO_INCLUDE_DIR})
  target_link_libraries(${GRPC_CLIENT_EXE_NAME} PRIVATE ${MOSQUITTO_LIBRARY})
  message(STATUS "Build target files for grpc client")

  # CPack
  INCLUDE(InstallRequiredSystemLibraries)

  SET(CPACK_PACKAGE_DESCRIPTION_SUMMARY "${SERVER_EXE_NAME}")
  SET(CPACK_PACKAGE_VENDOR "Robert Bosch GmbH")
  # Updating project version defined at the beggining of root CMakeLists.txt file shall be used in package build
  set(CPACK_PACKAGE_VERSION_MAJOR ${PROJECT_VERSION_MAJOR})
  set(CPACK_PACKAGE_VERSION_MINOR ${PROJECT_VERSION_MINOR})
  set(CPACK_PACKAGE_VERSION_PATCH ${PROJECT_VERSION_PATCH})
  SET(CPACK_PACKAGE_DESCRIPTION_FILE "${CMAKE_CURRENT_SOURCE_DIR}/../README.md")
  SET(CPACK_RESOURCE_FILE_LICENSE "${CMAKE_CURRENT_SOURCE_DIR}/../LICENSE")
  SET(CPACK_PACKAGE_INSTALL_DIRECTORY "CMake ${CMake_VERSION_MAJOR}.${CMake_VERSION_MINOR}")

  SET(CPACK_GENERATOR "DEB;TGZ")
  SET(CPACK_STRIP_FILES "bin/${SERVER_EXE_NAME}")
  SET(CPACK_SOURCE_STRIP_FILES "")

  SET(CPACK_PACKAGE_EXECUTABLES "${SERVER_EXE_NAME}" "W3C VSS server")

  # Debian specifics
  SET(DEPENDENCY_LIBRARY_LIST
    "libc6 (>= 2.14)"
    "libgcc1 (>= 1:3.0)"
    "libssl1.0.0 (>= 1.0.1)"
    "libstdc++6 (>= 5.2)"
  )

  STRING(REPLACE ";" ", " DEPENDENCIES "${DEPENDENCY_LIBRARY_LIST}")
  SET(CPACK_DEBIAN_PACKAGE_DEPENDS "${DEPENDENCIES}")
  set(CPACK_DEBIAN_PACKAGE_MAINTAINER "John Argerus")

  INCLUDE(CPack)
endif(BUILD_EXE)<|MERGE_RESOLUTION|>--- conflicted
+++ resolved
@@ -26,62 +26,13 @@
 set(GRPC_CLIENT_EXE_NAME kuksa_viss_grpc_client) 
 
 
-<<<<<<< HEAD
-=======
-## GRPC ##
-FetchContent_Declare(
-  gRPC
-  GIT_REPOSITORY https://github.com/grpc/grpc
-  GIT_TAG        v1.38.0
-)
-## END GRPC ##
-
-set(FETCHCONTENT_QUIET OFF)
-## Disable tests in GRPC                                                        
-set(BUILD_TESTING OFF) 
-FetchContent_MakeAvailable(gRPC)
-
-# gRPC and Protobuf variables
-set(_GRPC_GRPCPP grpc++)
-set(_GRPC_CPP_PLUGIN_EXECUTABLE $<TARGET_FILE:grpc_cpp_plugin>)
-set(_REFLECTION grpc++_reflection)
-set(_PROTOBUF_PROTOC $<TARGET_FILE:protoc>)
-
-include(GoogleTest)
-
-#
-# Generate Protobuf/Grpc source files
-#
-get_filename_component(k_proto "../protos/kuksa.proto" ABSOLUTE)
-get_filename_component(k_proto_path "${k_proto}" PATH)
-
-set(k_proto_srcs "${CMAKE_CURRENT_BINARY_DIR}/proto/kuksa.pb.cc")
-set(k_proto_hdrs "${CMAKE_CURRENT_BINARY_DIR}/proto/kuksa.pb.h")
-set(k_grpc_srcs "${CMAKE_CURRENT_BINARY_DIR}/proto/kuksa.grpc.pb.cc")
-set(k_grpc_hdrs "${CMAKE_CURRENT_BINARY_DIR}/proto/kuksa.grpc.pb.h")
-set(k_grpc_mock_hdrs "${CMAKE_CURRENT_BINARY_DIR}/proto/kuksa_mock.grpc.pb.h")
->>>>>>> 31270025
 set(proto_gen_dir "${CMAKE_CURRENT_BINARY_DIR}/proto")
 set(kuksa_proto "${CMAKE_CURRENT_SOURCE_DIR}/../protos/kuksa.proto")
 get_filename_component(kuksa_proto_path "${kuksa_proto}" PATH)
 file(MAKE_DIRECTORY ${proto_gen_dir})
-<<<<<<< HEAD
 protobuf_gen(PROTO ${kuksa_proto}
     PROTO_PATH ${kuksa_proto_path}
     OUTPUT ${proto_gen_dir}
-=======
-
-add_custom_command(
-      OUTPUT "${k_proto_srcs}" "${k_proto_hdrs}" "${k_grpc_srcs}" "${k_grpc_hdrs}" "${k_grpc_mock_hdrs}"
-      COMMAND ${_PROTOBUF_PROTOC}
-      ARGS
-        --grpc_out "generate_mock_code=true:${proto_gen_dir}"
-        --cpp_out "${proto_gen_dir}"
-        -I "${k_proto_path}"
-        --plugin=protoc-gen-grpc="${_GRPC_CPP_PLUGIN_EXECUTABLE}"
-        "${k_proto}"
-      DEPENDS "${k_proto}"
->>>>>>> 31270025
 )
 include_directories("${proto_gen_dir}")
 
