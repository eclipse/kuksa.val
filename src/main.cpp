/*
 * ******************************************************************************
 * Copyright (c) 2019-2020 Robert Bosch GmbH.
 *
 * All rights reserved. This program and the accompanying materials
 * are made available under the terms of the Eclipse Public License v2.0
 * which accompanies this distribution, and is available at
 * https://www.eclipse.org/org/documents/epl-2.0/index.php
 *
 *  Contributors:
 *      Robert Bosch GmbH - initial API and functionality
 * *****************************************************************************
 */

#include <stdio.h>
#include <stdlib.h>
#include <ctime>
#include <exception>
#include <iostream>
#include <string>
#include <csignal>

#include <boost/program_options.hpp>
#include <boost/filesystem.hpp>
#include <jsoncons/json.hpp>
#include <jsonpath/json_query.hpp>
#include <thread>                                                               

#include "AccessChecker.hpp"
#include "Authenticator.hpp"
#include "BasicLogger.hpp"
#include "RestV1ApiHandler.hpp"
#include "SubscriptionHandler.hpp"
#include "VssCommandProcessor.hpp"
#include "VssDatabase.hpp"
#include "VssDatabase_Record.hpp"
#include "WebSockHttpFlexServer.hpp"
#include "MQTTPublisher.hpp"
#include "exception.hpp"
#include "grpcHandler.hpp"

#include "../buildinfo.h"

using namespace std;
using namespace boost;
using namespace jsoncons;
using namespace jsoncons::jsonpath;
using jsoncons::json;

// Websocket port
#define PORT 8090

static VssDatabase* gDatabase = NULL;
bool ctrlC_flag = false;

<<<<<<< HEAD
=======
void ctrlC_Handler(sig_atomic_t signal)
{
  try
  {
    delete gDatabase;             //explicit delete for boost::log to save log files to the correct location
    ctrlC_flag = true;
  }
  catch(const std::exception& e)
  {
    std::cerr << e.what() << '\n';
    std::cerr << "Try searching for log file in src folder \n";
  }
}

>>>>>>> c8690be1
static void print_usage(const char *prog_name,
                        program_options::options_description &desc) {
  cerr << "Usage: " << prog_name << " OPTIONS" << endl;
  cerr << desc << std::endl;
}

int httpRunServer(boost::program_options::variables_map variables, std::shared_ptr<WebSockHttpFlexServer> httpServer, std::string docRoot, std::shared_ptr<VssCommandProcessor> cmdProcessor){

    auto port = variables["port"].as<int>();
    auto insecure = variables[("insecure")].as<bool>();
    httpServer->AddListener(ObserverType::ALL, cmdProcessor);
    httpServer->Initialize(variables["address"].as<string>(), port,
                           std::move(docRoot),
                           variables["cert-path"].as<boost::filesystem::path>().string(), insecure);
    httpServer->Start();

    while (1) {
      usleep(1000000);
    }
}

int main(int argc, const char *argv[]) {
  vector<string> logLevels{"NONE"};
  uint8_t logLevelsActive = static_cast<uint8_t>(LogLevel::NONE);

  std::cout << "kuksa.val server" << std::endl;
  std::cout << "Commit "  << string(GIT_HEAD_SHA1).substr(0,7);
  if (GIT_IS_DIRTY)
    std::cout << "-dirty";
  std::cout << " from " << GIT_COMMIT_DATE_ISO8601 << std::endl;

  signal(SIGINT,ctrlC_Handler);

  program_options::options_description desc{"OPTIONS"};
  desc.add_options()
    ("help,h", "Help screen")
    ("config-file,c", program_options::value<boost::filesystem::path>()->default_value(boost::filesystem::path{"config.ini"}),
      "Configuration file with `kuksa-val-server` input parameters."
      "Configuration file can replace command-line parameters and through different files multiple configurations can be handled more easily (e.g. test and production setup)."
      "Sample of configuration file parameters looks like:\n"
      "vss = vss_release_2.0.json\n"
      "cert-path = . \n"
      "log-level = ALL\n")
    ("vss", program_options::value<boost::filesystem::path>()->required(), "[mandatory] Path to VSS data file describing VSS data tree structure which `kuksa-val-server` shall handle. Sample 'vss_release_2.0.json' file can be found under [data](./data/vss-core/vss_release_2.0.json)")
    ("cert-path", program_options::value<boost::filesystem::path>()->required()->default_value(boost::filesystem::path(".")),
      "[mandatory] Directory path where 'Server.pem', 'Server.key' and 'jwt.key.pub' are located. ")
    ("insecure", program_options::bool_switch()->default_value(false), "By default, `kuksa-val-server` shall accept only SSL (TLS) secured connections. If provided, `kuksa-val-server` shall also accept plain un-secured connections for Web-Socket and REST API connections, and also shall not fail connections due to self-signed certificates.")
    ("use-keycloak", "Use KeyCloak for permission management")
    ("address", program_options::value<string>()->default_value("127.0.0.1"),
      "If provided, `kuksa-val-server` shall use different server address than default _'localhost'_")
    ("port", program_options::value<int>()->default_value(8090),
        "If provided, `kuksa-val-server` shall use different server port than default '8090' value")
    ("record", program_options::value<string>() -> default_value("noRecord"), 
        "Enables recording into log file, for later being replayed into the server \nnoRecord: no data will be recorded\nrecordSet: record setting values only\nrecordSetAndGet: record getting value and setting value")
    ("record-path",program_options::value<string>() -> default_value("."),
        "Specifies record file path.")
    ("log-level",
      program_options::value<vector<string>>(&logLevels)->composing(),
      "Enable selected log level value. To allow for different log level "
      "combinations, parameter can be provided multiple times with different "
      "log level values.\n"
      "Supported log levels: NONE, VERBOSE, INFO, WARNING, ERROR, ALL");
  desc.add(MQTTPublisher::getOptions());
  program_options::variables_map variables;
  program_options::store(parse_command_line(argc, argv, desc), variables);
  // if config file passed, get configuration from it
  if (variables.count("config-file")) {
    auto configFile = variables["config-file"].as<boost::filesystem::path>();
    auto configFilePath = boost::filesystem::path(configFile);
    std::cout << "Read configs from " <<  configFile.string() <<std::endl;
    std::ifstream ifs(configFile.string());
    if (ifs) {
      // update path only, if these options is not defined via command line, but
      // via config file
      program_options::store(parse_config_file(ifs, desc), variables);
      auto vss_path = variables["vss"].as<boost::filesystem::path>();
      variables.at("vss").value() =
          boost::filesystem::absolute(vss_path, configFilePath.parent_path());
      std::cout << "Update vss path to "
                << variables["vss"].as<boost::filesystem::path>().string()
                << std::endl;
      auto cert_path = variables["cert-path"].as<boost::filesystem::path>();
      variables.at("cert-path").value() =
          boost::filesystem::absolute(cert_path, configFilePath.parent_path());
      std::cout << "Update cert-path to "
                << variables["cert-path"].as<boost::filesystem::path>().string()
                << std::endl;
    } else if (!variables["config-file"].defaulted()) {
      std::cerr << "Could not open config file: " << configFile << std::endl;
    }
    // store again, because command line argument prefered
    program_options::store(parse_command_line(argc, argv, desc), variables);
  }
  // print usage
  if (variables.count("help")) {
    print_usage(argv[0], desc);
    return 0;
  }
  program_options::notify(variables);

  for (auto const &token : logLevels) {
    if (token == "NONE")
      logLevelsActive |= static_cast<uint8_t>(LogLevel::NONE);
    else if (token == "VERBOSE")
      logLevelsActive |= static_cast<uint8_t>(LogLevel::VERBOSE);
    else if (token == "INFO")
      logLevelsActive |= static_cast<uint8_t>(LogLevel::INFO);
    else if (token == "WARNING")
      logLevelsActive |= static_cast<uint8_t>(LogLevel::WARNING);
    else if (token == "ERROR")
      logLevelsActive |= static_cast<uint8_t>(LogLevel::ERROR);
    else if (token == "ALL")
      logLevelsActive |= static_cast<uint8_t>(LogLevel::ALL);
    else {
      cerr << "Invalid input parameter for LogLevel" << std::endl;
      return -1;
    }
  }

  // Initialize logging
  auto logger = std::make_shared<BasicLogger>(logLevelsActive);

  try {
    // initialize server
    auto vss_path = variables["vss"].as<boost::filesystem::path>();
    // initialize pseudo random number generator
    std::srand(std::time(nullptr));

    // define doc root path for server..
    // for now also add 'v1' to designate version 1 of REST API as default
    // in future, we can add/update REST API with new versions but also support
    // older by having API versioning through URIs
    std::string docRoot{"/vss/api/v1/"};

    auto pubKeyFile =
        variables["cert-path"].as<boost::filesystem::path>() / "jwt.key.pub";
    string jwtPubkey =
        Authenticator::getPublicKeyFromFile(pubKeyFile.string(), logger);
    auto rest2JsonConverter =
        std::make_shared<RestV1ApiHandler>(logger, docRoot);
    auto httpServer = std::make_shared<WebSockHttpFlexServer>(
        logger, std::move(rest2JsonConverter));

    auto tokenValidator =
        std::make_shared<Authenticator>(logger, jwtPubkey, "RS256");
    auto accessCheck = std::make_shared<AccessChecker>(tokenValidator);

    auto mqttPublisher = std::make_shared<MQTTPublisher>(
        logger, "vss", variables);

    auto subHandler = std::make_shared<SubscriptionHandler>(
        logger, httpServer, tokenValidator, accessCheck);
    subHandler->addPublisher(mqttPublisher);

    std::shared_ptr<VssDatabase> database = std::make_shared<VssDatabase>(logger,subHandler);

    if(variables["record"].as<string>() == "recordSet" || variables["record"].as<string>()=="recordSetAndGet")
    {
        if(variables["record"].as<string>() == "recordSet")
          std::cout << "Recording inputs\n";
        else if(variables["record"].as<string>() == "recordSetAndGet")
          std::cout << "Recording in- and outputs\n";
    
        database.reset(new VssDatabase_Record(logger,subHandler,variables["record-path"].as<string>(),variables["record"].as<string>()));
    }
    else if(variables["record"].as<string>() !="noRecord")
      throw std::runtime_error("record option \"" + variables["record"].as<string>() + "\" is invalid");

    gDatabase = database.get();

    auto cmdProcessor = std::make_shared<VssCommandProcessor>(
        logger, database, tokenValidator, accessCheck, subHandler);

    database->initJsonTree(vss_path);

    if(variables.count("mqtt.publish")){
        string path_to_publish = variables["mqtt.publish"].as<string>();

        // remove whitespace and "
        path_to_publish = std::regex_replace(path_to_publish, std::regex("\\s+"), std::string(""));
        path_to_publish = std::regex_replace(path_to_publish, std::regex("\""), std::string(""));

      if (!path_to_publish.empty()) {
        std::stringstream topicsstream(path_to_publish);
        std::string token;
        while (std::getline(topicsstream, token, ';')) {
          if (database->checkPathValid(VSSPath::fromVSSGen1(token))) {
            mqttPublisher->addPublishPath(token);
          } else {
            logger->Log(LogLevel::ERROR,
                        string("main: ") + token +
                            string(" is not a valid path to publish"));
          }
        }
      }
      bool insecureConn = false;
      if(variables.count("insecure")){
        insecureConn=true;
      }
      thread http(httpRunServer, variables, httpServer, docRoot, cmdProcessor);
      thread grpc(grpcHandler::RunServer, cmdProcessor, logger, variables["cert-path"].as<boost::filesystem::path>().string(),insecureConn);
      http.join();
      grpc.join();
    }
<<<<<<< HEAD
=======

    httpServer->AddListener(ObserverType::ALL, cmdProcessor);
    httpServer->Initialize(variables["address"].as<string>(), port,
                           std::move(docRoot),
                           variables["cert-path"].as<boost::filesystem::path>().string(), insecure);
    httpServer->Start();

    while (!ctrlC_flag) {
      usleep(1000000);
    }

>>>>>>> c8690be1
  } catch (const program_options::error &ex) {
    print_usage(argv[0], desc);
    cerr << ex.what() << std::endl;
    return -1;
  } catch (const std::runtime_error &ex) {
    logger->Log(LogLevel::ERROR, "Fatal runtime error: " + string(ex.what()));
    return -1;
  }
  return 0;
}<|MERGE_RESOLUTION|>--- conflicted
+++ resolved
@@ -53,8 +53,6 @@
 static VssDatabase* gDatabase = NULL;
 bool ctrlC_flag = false;
 
-<<<<<<< HEAD
-=======
 void ctrlC_Handler(sig_atomic_t signal)
 {
   try
@@ -69,7 +67,6 @@
   }
 }
 
->>>>>>> c8690be1
 static void print_usage(const char *prog_name,
                         program_options::options_description &desc) {
   cerr << "Usage: " << prog_name << " OPTIONS" << endl;
@@ -86,7 +83,7 @@
                            variables["cert-path"].as<boost::filesystem::path>().string(), insecure);
     httpServer->Start();
 
-    while (1) {
+    while (!ctrlC_flag) {
       usleep(1000000);
     }
 }
@@ -274,20 +271,6 @@
       http.join();
       grpc.join();
     }
-<<<<<<< HEAD
-=======
-
-    httpServer->AddListener(ObserverType::ALL, cmdProcessor);
-    httpServer->Initialize(variables["address"].as<string>(), port,
-                           std::move(docRoot),
-                           variables["cert-path"].as<boost::filesystem::path>().string(), insecure);
-    httpServer->Start();
-
-    while (!ctrlC_flag) {
-      usleep(1000000);
-    }
-
->>>>>>> c8690be1
   } catch (const program_options::error &ex) {
     print_usage(argv[0], desc);
     cerr << ex.what() << std::endl;
