/*
 * ******************************************************************************
 * Copyright (c) 2018 Robert Bosch GmbH.
 *
 * All rights reserved. This program and the accompanying materials
 * are made available under the terms of the Eclipse Public License v2.0
 * which accompanies this distribution, and is available at
 * https://www.eclipse.org/org/documents/epl-2.0/index.php
 *
 *  Contributors:
 *      Robert Bosch GmbH - initial API and functionality
 * *****************************************************************************
 */

#include "AccessChecker.hpp"

#include <jsoncons/json.hpp>
#include <string>
#include <regex>

#include "IAuthenticator.hpp"
#include "WsChannel.hpp"

using namespace std;
using namespace jsoncons;
//using jsoncons::json;

AccessChecker::AccessChecker(std::shared_ptr<IAuthenticator> vdator) {
  tokenValidator = vdator;
}

bool AccessChecker::checkSignalAccess(const WsChannel& channel, const string& path, const string& requiredPermission){
  json permissions = channel.getPermissions();
  string permissionValue = permissions.get_with_default(path, "");
  if (permissionValue.empty()){
    for (auto permission : permissions.object_range()) {
      string pathString(permission.key());
      auto path_regex = std::regex{
        std::regex_replace(pathString, std::regex("\\*"), std::string(".*"))};
      std::smatch base_match;
      if (std::regex_match(path, base_match, path_regex)) {
        permissionValue = permission.value().as<string>();
      }
    }
  
  } 
  return permissionValue.find(requiredPermission) != std::string::npos;
}
// check the permissions json in WsChannel if path has read access
bool AccessChecker::checkReadAccess(WsChannel &channel, const string &path) {
  return checkSignalAccess(channel, path, "r");
}

// check the permissions json in WsChannel if path has write access
bool AccessChecker::checkWriteAccess(WsChannel &channel, const string &path) {
  return checkSignalAccess(channel, path, "w");
}

// Checks if all the paths have write access.If even 1 path in the list does not
// have write access, this method returns false.
bool AccessChecker::checkPathWriteAccess(WsChannel &channel, const json &paths) {
  for (size_t i = 0; i < paths.size(); i++) {
    json item = paths[i];
    string jPath = item["path"].as<string>();
    if (!checkWriteAccess(channel, jPath)) {
      return false;
    }
  }
  return true;
}
<<<<<<< HEAD

// check the permissions json in WsChannel if path has write access to metadata
bool AccessChecker::checkMetaDataWriteAccess(WsChannel &channel){
  string permission = channel.getPermissions().get_with_default("metadata", "r");
  return permission.find("w") != std::string::npos;
  
}
=======
>>>>>>> 2bb565af
<|MERGE_RESOLUTION|>--- conflicted
+++ resolved
@@ -68,13 +68,3 @@
   }
   return true;
 }
-<<<<<<< HEAD
-
-// check the permissions json in WsChannel if path has write access to metadata
-bool AccessChecker::checkMetaDataWriteAccess(WsChannel &channel){
-  string permission = channel.getPermissions().get_with_default("metadata", "r");
-  return permission.find("w") != std::string::npos;
-  
-}
-=======
->>>>>>> 2bb565af
