/*
 * ******************************************************************************
 * Copyright (c) 2018 Robert Bosch GmbH.
 *
 * All rights reserved. This program and the accompanying materials
 * are made available under the terms of the Eclipse Public License v2.0
 * which accompanies this distribution, and is available at
 * https://www.eclipse.org/org/documents/epl-2.0/index.php
 *
 *  Contributors:
 *      Robert Bosch GmbH - initial API and functionality
 * *****************************************************************************
 */

#include <limits>
#include <regex>
#include <stdexcept>
#include <boost/algorithm/string.hpp>
#include "jsonpath/json_query.hpp"
#include "jsoncons_ext/jsonpatch/jsonpatch.hpp"

#include "exception.hpp"
#include "visconf.hpp"
#include "ILogger.hpp"
#include "IAccessChecker.hpp"
#include "ISubscriptionHandler.hpp"
#include "VssDatabase.hpp"
#include "WsChannel.hpp"

using namespace std;
using namespace jsoncons;
using jsoncons::json;

namespace {
  // Check if the value can be converted to requested output type
  template <typename OutType>
  void ValidateValue(std::shared_ptr<ILogger> logger, const jsoncons::json &val, OutType &outVal) {
    try{
      outVal = val.as<OutType>();
    }
    catch (exception &e) {
      std::stringstream msg;
      msg << "The input value '" + val.as_string() + "' is not valid!";
      logger->Log(LogLevel::ERROR, "VssDatabase::setSignal: " + msg.str());

      throw notValidException(msg.str());
    }
  }

    // Check the value type and if the value is within the range
  void checkTypeAndBound(std::shared_ptr<ILogger> logger, string value_type, jsoncons::json val) {
    bool typeValid = false;

    boost::algorithm::to_lower(value_type);

    if (value_type == "uint8") {
      typeValid = true;
      long double longDoubleVal;
      ValidateValue(logger, val, longDoubleVal);
      if (!((longDoubleVal <= numeric_limits<uint8_t>::max()) &&
            (longDoubleVal >= numeric_limits<uint8_t>::min()))) {
        std::stringstream msg;
        msg << "The type " << value_type << " with value " << val.as<float>()
            << " is out of bound";
        logger->Log(LogLevel::ERROR, "VssDatabase::setSignal: " + msg.str());

        throw outOfBoundException(msg.str());
      }
    } else if (value_type == "uint16") {
      typeValid = true;
      long double longDoubleVal;
      ValidateValue(logger, val, longDoubleVal);
      if (!((longDoubleVal <= numeric_limits<uint16_t>::max()) &&
            (longDoubleVal >= numeric_limits<uint16_t>::min()))) {
        std::stringstream msg;
        msg << "The type " << value_type << " with value " << val.as<float>()
            << " is out of bound";
        logger->Log(LogLevel::ERROR, "VssDatabase::setSignal: " + msg.str());

        throw outOfBoundException(msg.str());
      }
    } else if (value_type == "uint32") {
      typeValid = true;
      long double longDoubleVal;
      ValidateValue(logger, val, longDoubleVal);
      if (!((longDoubleVal <= numeric_limits<uint32_t>::max()) &&
            (longDoubleVal >= numeric_limits<uint32_t>::min()))) {
        std::stringstream msg;
        msg << "The type " << value_type << " with value " << val.as<float>()
            << " is out of bound";
        logger->Log(LogLevel::ERROR, "VssDatabase::setSignal: " + msg.str());

        throw outOfBoundException(msg.str());
      }
    } else if (value_type == "int8") {
      typeValid = true;
      long double longDoubleVal;
      ValidateValue(logger, val, longDoubleVal);
      if (!((longDoubleVal <= numeric_limits<int8_t>::max()) &&
            (longDoubleVal >= numeric_limits<int8_t>::min()))) {
        std::stringstream msg;
        msg << "The type " << value_type << " with value " << val.as<float>()
            << " is out of bound";
        logger->Log(LogLevel::ERROR, "VssDatabase::setSignal: " + msg.str());

        throw outOfBoundException(msg.str());
      }
    } else if (value_type == "int16") {
      typeValid = true;
      long double longDoubleVal;
      ValidateValue(logger, val, longDoubleVal);
      if (!((longDoubleVal <= numeric_limits<int16_t>::max()) &&
            (longDoubleVal >= numeric_limits<int16_t>::min()))) {
        std::stringstream msg;
        msg << "The type " << value_type << " with value " << val.as<float>()
            << " is out of bound";
        logger->Log(LogLevel::ERROR, "VssDatabase::setSignal: " + msg.str());

        throw outOfBoundException(msg.str());
      }
    } else if (value_type == "int32") {
      typeValid = true;
      long double longDoubleVal;
      ValidateValue(logger, val, longDoubleVal);
      if (!((longDoubleVal <= numeric_limits<int32_t>::max()) &&
            (longDoubleVal >= numeric_limits<int32_t>::min()))) {
        std::stringstream msg;
        msg << "The type " << value_type << " with value " << val.as<float>()
            << " is out of bound";
        logger->Log(LogLevel::ERROR, "VssDatabase::setSignal: " + msg.str());

        throw outOfBoundException(msg.str());
      }
    } else if (value_type == "float") {
      typeValid = true;
      long double longDoubleVal;
      ValidateValue(logger, val, longDoubleVal);
      float max = numeric_limits<float>::max();
      float min = numeric_limits<float>::lowest();
      if (!((longDoubleVal <= max) && (longDoubleVal >= min))) {
        std::stringstream msg;
        msg << "The type " << value_type << " with value '" << val.as<double>()
            << "' is out of bound";
        logger->Log(LogLevel::ERROR, "VssDatabase::setSignal: " + msg.str());

        throw outOfBoundException(msg.str());
      }
    } else if (value_type == "double") {
      typeValid = true;
      long double longDoubleVal;
      ValidateValue(logger, val, longDoubleVal);
      double max = numeric_limits<double>::max();
      double min = numeric_limits<double>::lowest();
      if (!((longDoubleVal <= max) && (longDoubleVal >= min))) {
        std::stringstream msg;
        msg << "The type " << value_type << " with value "
            << val.as<long double>() << " is out of bound";
        logger->Log(LogLevel::ERROR, "VssDatabase::setSignal: " + msg.str());

        throw outOfBoundException(msg.str());
      }
    } else if (value_type == "boolean") {
      typeValid = true;
    } else if (value_type == "string") {
      typeValid = true;
    }

    if (!typeValid) {
      string msg = "The type " + value_type + " is not supported ";
      logger->Log(LogLevel::ERROR, "VssDatabase::setSignal: " + msg);

      throw genException(msg);
    }
  }


  // Utility method for setting values to JSON.
  void setJsonValue(std::shared_ptr<ILogger> logger,
                    jsoncons::json& dest,
                    jsoncons::json& source,
                    string key) {
    if (!source.has_key("type")) {
      string msg = "Unknown type for signal found at " + key;
      logger->Log(LogLevel::ERROR, "VssDatabase::setJsonValue : " + msg);

      throw genException(msg);
    }
    dest[key] = source["value"];
  }
}

// Constructor
VssDatabase::VssDatabase(std::shared_ptr<ILogger> loggerUtil,
                         std::shared_ptr<ISubscriptionHandler> subHandle,
                         std::shared_ptr<IAccessChecker> accValidator) {
  logger_ = loggerUtil;
  subHandler_ = subHandle;
  accessValidator_ = accValidator;
}

VssDatabase::~VssDatabase() {}

// Initializer
void VssDatabase::initJsonTree(const boost::filesystem::path &fileName) {
  try {
    std::ifstream is(fileName.string());
    is >> data_tree__;
    meta_tree__ = data_tree__;

    logger_->Log(LogLevel::VERBOSE, "VssDatabase::VssDatabase : VSS tree initialized using JSON file = "
                + fileName.string());
    is.close();
  } catch (exception const& e) {
    logger_->Log(LogLevel::ERROR,
                "Exception occured while initializing database/ tree structure. Probably the init json file not found!"
                + string(e.what()));
    throw e;
  }
}


bool VssDatabase::checkPathValid(const std::string & path){
    bool isBranch;
    return !getPathForGet(path, isBranch).empty();
}

// Tokenizes path with '.' as separator.
vector<string> getPathTokens(string path) {
  vector<string> tokens;
  char* path_char = (char*)path.c_str();
  char* tok = strtok(path_char, ".");

  while (tok != NULL) {
    tokens.push_back(string(tok));
    tok = strtok(NULL, ".");
  }
  return tokens;
}

// Removes the internally used "children" tag and "$" tag and returns a client
// readable path.
// Eg: jsonpath = $['Signal']['children']['OBD']['children']['RPM']
// The method returns Signal.OBD.RPM
string VssDatabase::getReadablePath(string jsonpath) {
  stringstream ss;
  // regex to remove special characters from JSONPath and make it VSS
  // compatible.
  std::regex bracket("[$\\[\\]']{2,4}");
  std::copy(
      std::sregex_token_iterator(jsonpath.begin(), jsonpath.end(), bracket, -1),
      std::sregex_token_iterator(),
      std::ostream_iterator<std::string>(ss, "."));

  ss.seekg(0, ios::end);
  int size = ss.tellg();
  string readablePath = ss.str().substr(1, size - 2);
  regex e("\\b(.children)([]*)");
  readablePath = regex_replace(readablePath, e, "");
  return readablePath;
}

// Appends the internally used "children" tag to the path. And also formats the
// path in JSONPath querry format.
// Eg: path = Signal.OBD.RPM
// The method returns $['Signal']['children']['OBD']['children']['RPM'] and
// updates isBranch to false.
string VssDatabase::getVSSSpecificPath(const string &path, bool& isBranch,
                                       jsoncons::json& tree) {
  vector<string> tokens = getPathTokens(path);
  int tokLength = tokens.size();
  string format_path = "$";
  for (int i = 0; i < tokLength; i++) {
    if (tokens[i] == "*") {
      format_path = format_path + "[" + tokens[i] + "]";
    } else {
      format_path = format_path + "[\'" + tokens[i] + "\']";
    }

    if (i < (tokLength - 1)) {
      format_path = format_path + "[\'children\']";
    }
  }
  try {
    jsoncons::json res = jsonpath::json_query(tree, format_path);
    string type = "";
    if ((res.is_array() && res.size() > 0) && res[0].has_key("type")) {
      type = res[0]["type"].as<string>();
    } else if (res.has_key("type")) {
      type = res["type"].as<string>();
    }
    if (type != "" && type == "branch") {
      isBranch = true;
    } else if (type != "") {
      isBranch = false;
    } else {
      isBranch = false;
      logger_->Log(LogLevel::ERROR, "VssDatabase::getVSSSpecificPath : Path "
                  + format_path + " is invalid or is an empty tag!");
      return "";
    }
  } catch (exception& e) {
    logger_->Log(LogLevel::ERROR, "VssDatabase::getVSSSpecificPath :Exception \""
         + string(e.what()) + "\" occured while querying JSON. Check Path!");
    isBranch = false;
    return "";
  }
  return format_path;
}

// Returns the absolute path but does not resolve wild card. Used only for
// metadata request.
string VssDatabase::getPathForMetadata(string path, bool& isBranch) {
  string format_path = getVSSSpecificPath(path, isBranch, meta_tree__);
  jsoncons::json pathRes = jsonpath::json_query(meta_tree__, format_path, jsonpath::result_type::path);
  if (pathRes.size() > 0) {
    string jPath = pathRes[0].as<string>();
    return jPath;
  } else {
    return "";
  }
}

// This method uses recursion.
// Returns the path for get method. Resolves wild card and gives the absolute
// path.
// For eg : path = Signal.*.RPM
// The method would return a list containing 1 signal path =
// $['Signal']['children']['OBD']['children']['RPM']
list<string> VssDatabase::getPathForGet(const string &path, bool& isBranch) {
  list<string> paths;
  string format_path = getVSSSpecificPath(path, isBranch, data_tree__);
  jsoncons::json pathRes = jsonpath::json_query(data_tree__, format_path, jsonpath::result_type::path);

  for (size_t i = 0; i < pathRes.size(); i++) {
    string jPath = pathRes[i].as<string>();
    jsoncons::json resArray = jsonpath::json_query(data_tree__, jPath);
    if (resArray.size() == 0) {
      continue;
    }
    jsoncons::json result = resArray[0];
    if (!result.has_key("id") &&
        (result.has_key("type") && result["type"].as<string>() == "branch")) {
      bool dummy = true;
      paths.merge(getPathForGet(getReadablePath(jPath) + ".*", dummy));
      continue;
    } else {
      paths.push_back(pathRes[i].as<string>());
    }
  }
  return paths;
}

// Tokenizes the signal path with '[' - ']' as separator for internal
// processing.
// TODO- Regex could be used here??
vector<string> getVSSTokens(string path) {
  vector<string> tokens;
  char* path_char = (char*)path.c_str();
  char* tok = strtok(path_char, "['");
  int count = 1;
  while (tok != NULL) {
    string tokString = string(tok);
    if (count % 2 == 0) {
      tok = strtok(NULL, "']");
      tokens.push_back(tokString);
    } else {
      tok = strtok(NULL, "['");
    }
    count++;
  }

  return tokens;
}
void VssDatabase::HandleSet(jsoncons::json & setValues) {
  for (size_t i = 0; i < setValues.size(); i++) {
    jsoncons::json item = setValues[i];
    string jPath = item["path"].as<string>();

    logger_->Log(LogLevel::VERBOSE, "vssdatabase::setSignal: path found = " + jPath);
    logger_->Log(LogLevel::VERBOSE, "value to set asstring = " + item["value"].as<string>());

    rwMutex_.lock();
    jsoncons::json resArray = jsonpath::json_query(data_tree__, jPath);
    rwMutex_.unlock();
    if (resArray.is_array() && resArray.size() == 1) {
      jsoncons::json resJson = resArray[0];
      if (resJson.has_key("datatype")) {
        string value_type = resJson["datatype"].as<string>();
        json val = item["value"];
        checkTypeAndBound(logger_, value_type, val);

        resJson.insert_or_assign("value", val);

        rwMutex_.lock();
        jsonpath::json_replace(data_tree__, jPath, resJson);
        rwMutex_.unlock();

        logger_->Log(LogLevel::VERBOSE, "vssdatabase::setSignal: new value set at path " + jPath);

        string uuid = resJson["uuid"].as<string>();

        jsoncons::json value = resJson["value"];
        subHandler_->updateByUUID(uuid, value);
        subHandler_->updateByPath(getReadablePath(jPath), value);
      } else {
        stringstream msg;
        msg << "Type key not found for " << jPath;
        throw genException(msg.str());
      }

    } else if (resArray.is_array()) {
      stringstream msg;
      msg << "Path " << jPath << " has " << resArray.size()
          << " signals, the path needs refinement";
      logger_->Log(LogLevel::INFO, "vssdatabase::setSignal : " + msg.str());
      throw genException(msg.str());
    }
  }
}

void VssDatabase::updateJsonTree(jsoncons::json& sourceTree, const jsoncons::json& jsonTree){
  std::error_code ec;

  rwMutex_.lock();
  auto patches = jsoncons::jsonpatch::from_diff(sourceTree, jsonTree);
  rwMutex_.unlock();
  jsoncons::json patchArray = jsoncons::json::array();
  std::cout << pretty_print(patches) << std::endl;
  for(auto& patch: patches.array_range()){
    if (patch["op"] != "remove"){
      patchArray.push_back(patch);
       
    }
  }
  rwMutex_.lock();
  jsonpatch::apply_patch(sourceTree, patchArray, ec);
  rwMutex_.unlock();

  if(ec){
    std::cout << "error " << ec.message() << std::endl;
    throw genException(ec.message());
  }

}

void VssDatabase::updateJsonTree(WsChannel& channel, const jsoncons::json& jsonTree){
<<<<<<< HEAD
  bool haveAccess = accessValidator_->checkMetaDataWriteAccess(channel);
  if (!haveAccess) {
=======
  if (! channel.authorizedToModifyTree()) {
>>>>>>> 2bb565af
     stringstream msg;
     msg << "do not have write access for updating json tree or is invalid";
     throw noPermissionException(msg.str());
  }

  updateJsonTree(meta_tree__, jsonTree);
  updateJsonTree(data_tree__, jsonTree);

}

// update a metadata in tree, which will only do one-level-deep shallow merge/update.
// If deep merge/update are expected, use `updateJsonTree` instead.
void VssDatabase::updateMetaData(WsChannel& channel, const std::string &path, const jsoncons::json& metadata){
<<<<<<< HEAD
  bool haveAccess = accessValidator_->checkMetaDataWriteAccess(channel);
  if (!haveAccess) {
=======
  if (! channel.authorizedToModifyTree()) {
>>>>>>> 2bb565af
     stringstream msg;
     msg << "do not have write access for updating MetaData or is invalid";
     throw noPermissionException(msg.str());
  }
  if (path == "") {
    string msg = "Path is empty while update metadata";
    throw genException(msg);
  }
  string format_path = "$";
  bool isBranch = false;
  rwMutex_.lock();
  string jPath = getPathForMetadata(path, isBranch);
  rwMutex_.unlock();

  if (jPath == "") {
    return;
  }
  logger_->Log(LogLevel::VERBOSE, "VssDatabase::updateMetaData: VSS specific path =" + jPath + " , which is " + (isBranch?"":"not ") + "branch");
    
  jsoncons::json resMetaTree, resDataTree;
    
  rwMutex_.lock();
  jsoncons::json resMetaTreeArray= jsonpath::json_query(meta_tree__, jPath);
  jsoncons::json resDataTreeArray = jsonpath::json_query(data_tree__, jPath);
  rwMutex_.unlock();

  if (resMetaTreeArray.is_array() && resMetaTreeArray.size() == 1) {
    resMetaTree = resMetaTreeArray[0];
  }else if(resMetaTreeArray.is_object()){
    resMetaTree = resMetaTreeArray;
  }else{
    std::stringstream msg;
    msg << jPath + " is not a valid path";
    logger_->Log(LogLevel::ERROR, "VssDatabase::updateMetaData " + msg.str());

    throw notValidException(msg.str());
  }
  if (resDataTreeArray.is_array() && resDataTreeArray.size() == 1) {
    resDataTree = resDataTreeArray[0];
  }else if(resDataTreeArray.is_object()){
    resDataTree = resDataTreeArray;
  }else{
    std::stringstream msg;
    msg << jPath + " is not a valid path";
    logger_->Log(LogLevel::ERROR, "VssDatabase::updateMetaData " + msg.str());

    throw notValidException(msg.str());
  }
  // Note: merge metadata may cause overwritting existing data values
  resMetaTree.merge_or_update(metadata);
  resDataTree.merge_or_update(metadata);
  rwMutex_.lock();
  jsonpath::json_replace(meta_tree__, jPath, resMetaTree);
  jsonpath::json_replace(data_tree__, jPath, resDataTree);
  rwMutex_.unlock();
}

// Returns the response JSON for metadata request.
jsoncons::json VssDatabase::getMetaData(const std::string &path) {
  string format_path = "$";
  bool isBranch = false;
  rwMutex_.lock();
  string jPath = getPathForMetadata(path, isBranch);
  rwMutex_.unlock();

  if (jPath == "") {
    return NULL;
  }
  logger_->Log(LogLevel::VERBOSE, "VssDatabase::getMetaData: VSS specific path =" + jPath);

  vector<string> tokens = getVSSTokens(jPath);
  int tokLength = tokens.size();

  jsoncons::json parentArray[16];
  string parentName[16];

  int parentCount = 0;
  jsoncons::json resJson;
  for (int i = 0; i < tokLength; i++) {
    format_path = format_path + "." + tokens[i];
    if ((i < tokLength - 1) && (tokens[i] == "children")) {
      continue;
    }
    rwMutex_.lock();
    jsoncons::json resArray = jsonpath::json_query(meta_tree__, format_path);
    rwMutex_.unlock();

    if (resArray.is_array() && resArray.size() == 1) {
      resJson = resArray[0];
      if (resJson.has_key("description")) {
        resJson.insert_or_assign("description",
                                 resJson["description"].as<string>());
      }

      if (resJson.has_key("type")) {
        string type = resJson["type"].as<string>();
        resJson.insert_or_assign("type", type);
      }
    } else {
      // handle exception.
      logger_->Log(LogLevel::ERROR, string("VssDatabase::getMetaData : More than 1 Branch/ value found! ")
                  + string("Path requested needs to be more refined"));
      return NULL;
    }

    // last element is the requested signal.
    if ((i == tokLength - 1) && (tokens[i] != "children")) {
      jsoncons::json value;
      value.insert_or_assign(tokens[i], resJson);
      resJson = value;
    }

    parentArray[parentCount] = resJson;
    parentName[parentCount] = tokens[i];
    parentCount++;
  }

  jsoncons::json result = resJson;

  for (int i = parentCount - 2; i >= 0; i--) {
    jsoncons::json element = parentArray[i];
    element.insert_or_assign("children", result);
    jsoncons::json parent;
    parent.insert_or_assign(parentName[i], element);
    result = parent;
  }

  return result;
}

// returns the absolute path based on the base path and the path in the values
// JSON.
// eg : path = Signal.*
//      values = {"OBD.RPM" : 23, "OBD.Speed" : 10}
// The function would return = {{"path" : "$.Signal.children.OBD.children.RPM",
// "value" : 23}, {"path" : "$.Signal.children.OBD.children.Speed", "value" :
// 10}}
jsoncons::json VssDatabase::getPathForSet(const string &path, jsoncons::json values) {
  jsoncons::json setValues;
  string updatedPath = path;

  if (values.is_array()) {
    std::size_t found = updatedPath.find("*");
    if (found == std::string::npos) {
      updatedPath = updatedPath + ".";
      found = updatedPath.length();
    }
    setValues = jsoncons::json::make_array(values.size());
    for (size_t i = 0; i < values.size(); i++) {
      jsoncons::json value = values[i];
      string readablePath = updatedPath;
      string replaceString;
      auto iter = value.object_range();

      int size = std::distance(iter.begin(), iter.end());

      if (size == 1) {
        for (const auto& member : iter) {
          replaceString = string(member.key());
        }
      } else {
        stringstream msg;
        msg << "More than 1 signal found while setting for path = " << updatedPath
            << " with values " << pretty_print(values);
        throw genException(msg.str());
      }
      readablePath.replace(found, readablePath.length(), replaceString);
      jsoncons::json pathValue;
      bool isBranch = false;
      string absolutePath =
          getVSSSpecificPath(readablePath, isBranch, data_tree__);
      if (isBranch) {
        stringstream msg;
        msg << "Path = " << updatedPath << " with values " << pretty_print(values)
            << " points to a branch. Needs to point to a signal";
        throw genException(msg.str());
      }

      pathValue["path"] = absolutePath;
      pathValue["value"] = value[replaceString];
      setValues[i] = pathValue;
    }
  } else {
    setValues = jsoncons::json::make_array(1);
    jsoncons::json pathValue;
    bool isBranch = false;
    string absolutePath = getVSSSpecificPath(updatedPath, isBranch, data_tree__);
    if (isBranch) {
      stringstream msg;
      msg << "Path = " << updatedPath << " with values " << pretty_print(values)
          << " points to a branch. Needs to point to a signal";
      throw genException(msg.str());
    }
    pathValue["path"] = absolutePath;
    pathValue["value"] = values;
    setValues[0] = pathValue;
  }
  return setValues;
}

void VssDatabase::checkSetPermission(WsChannel& channel, const string & path) {
    // check if all the paths have write access.
    bool haveAccess = accessValidator_->checkWriteAccess(channel, path);
    if (!haveAccess) {
       stringstream msg;
       msg << "Path(s) in set request do not have write access or is invalid";
       throw noPermissionException(msg.str());
    }
}

// Method for setting values to signals.
void VssDatabase::setSignal(WsChannel& channel,
                            const string &path,
                            jsoncons::json valueJson) {
  if (path == "") {
    string msg = "Path is empty while setting";
    throw genException(msg);
  }
  checkSetPermission(channel, path);
  rwMutex_.lock();
  jsoncons::json setValues = getPathForSet(path, valueJson);
  rwMutex_.unlock();

  if (setValues.is_array()) {
    HandleSet(setValues);
  } else {
    string msg = "Exception occured while setting data for " + path;
    throw genException(msg);
  }
}

// Method for setting values to signals.
void VssDatabase::setSignal(const string &path,
                            jsoncons::json valueJson) {
  if (path == "") {
    string msg = "Path is empty while setting";
    throw genException(msg);
  }
  rwMutex_.lock();
  jsoncons::json setValues = getPathForSet(path, valueJson);
  rwMutex_.unlock();

  if (setValues.is_array()) {
    HandleSet(setValues);
  } else {
    string msg = "Exception occurred while setting data for " + path;
    logger_->Log(LogLevel::ERROR, "VssDatabase::setSignal: " + msg);
    throw genException(msg);
  }
}

// Returns response JSON for get request.
jsoncons::json VssDatabase::getSignal(class WsChannel& channel, const string &path) {
  bool isBranch = false;

  rwMutex_.lock();
  list<string> jPaths = getPathForGet(path, isBranch);
  rwMutex_.unlock();
  int pathsFound = jPaths.size();
  if (pathsFound == 0) {
    jsoncons::json answer;
    return answer;
  }

  logger_->Log(LogLevel::VERBOSE, "VssDatabase::getSignal: " + to_string(pathsFound)
              + " signals found under path = \"" + path + "\"");
  if (isBranch) {
    jsoncons::json answer;
    logger_->Log(LogLevel::VERBOSE, " VssDatabase::getSignal : \"" + path + "\" is a Branch.");

    if (pathsFound == 0) {
      throw noPathFoundonTree(path);
    } else {
      jsoncons::json value;

      for (int i = 0; i < pathsFound; i++) {
        string jPath = jPaths.back();
        // check Read access here.
        if (!accessValidator_->checkReadAccess(channel, getReadablePath(jPath))) {
          // Allow the permitted signals to return. If exception is enable here,
          // then say only "Signal.OBD.RPM" is permitted and get request is made
          // for a branch like "Signal.OBD" then
          // an error would be returned. By disabling the exception the value
          // for Signal.OBD.RPM (only) will be returned.
          /*stringstream msg;
          msg << "No read access to  " << getReadablePath(jPath);
          throw genException (msg.str());*/
          jPaths.pop_back();
          continue;
        }
        rwMutex_.lock();
        jsoncons::json resArray = jsonpath::json_query(data_tree__, jPath);
        rwMutex_.unlock();
        jPaths.pop_back();
        jsoncons::json result = resArray[0];
        if (result.has_key("value")) {
          setJsonValue(logger_, value, result, getReadablePath(jPath));
        } else {
          value[getReadablePath(jPath)] = "---";
        }
      }
      answer["value"] = value;
    }
    return answer;
  } else if (pathsFound == 1) {
    string jPath = jPaths.back();
    // check Read access here.
    if (!accessValidator_->checkReadAccess(channel, getReadablePath(jPath))) {
      stringstream msg;
      msg << "No read access to " << getReadablePath(jPath);
      throw noPermissionException(msg.str());
    }
    rwMutex_.lock();
    jsoncons::json resArray = jsonpath::json_query(data_tree__, jPath);
    rwMutex_.unlock();
    jsoncons::json answer;
    answer["path"] = getReadablePath(jPath);
    jsoncons::json result = resArray[0];
    if (result.has_key("value")) {
      setJsonValue(logger_, answer, result, "value");
      return answer;
    } else {
      answer["value"] = "---";
      return answer;
    }

  } else if (pathsFound > 1) {
    jsoncons::json answer;
    jsoncons::json valueArray = jsoncons::json::array();

    for (int i = 0; i < pathsFound; i++) {
      jsoncons::json value;
      string jPath = jPaths.back();
      // Check access here.
      if (!accessValidator_->checkReadAccess(channel, getReadablePath(jPath))) {
        // Allow the permitted signals to return. If exception is enable here,
        // then say only "Signal.OBD.RPM" is permitted and get request is made
        // using wildcard like "Signal.OBD.*" then
        // an error would be returned. By disabling the exception the value for
        // Signal.OBD.RPM (only) will be returned.
        /*stringstream msg;
        msg << "No read access to  " << getReadablePath(jPath);
        throw genException (msg.str());*/
        jPaths.pop_back();
        continue;
      }
      rwMutex_.lock();
      jsoncons::json resArray = jsonpath::json_query(data_tree__, jPath);
      rwMutex_.unlock();
      jPaths.pop_back();
      jsoncons::json result = resArray[0];
      if (result.has_key("value")) {
        setJsonValue(logger_, value, result, getReadablePath(jPath));
      } else {
        value[getReadablePath(jPath)] = "---";
      }
      valueArray.insert(valueArray.array_range().end(), value);
    }
    answer["value"] = valueArray;
    return answer;
  }
  return NULL;
}<|MERGE_RESOLUTION|>--- conflicted
+++ resolved
@@ -444,12 +444,7 @@
 }
 
 void VssDatabase::updateJsonTree(WsChannel& channel, const jsoncons::json& jsonTree){
-<<<<<<< HEAD
-  bool haveAccess = accessValidator_->checkMetaDataWriteAccess(channel);
-  if (!haveAccess) {
-=======
   if (! channel.authorizedToModifyTree()) {
->>>>>>> 2bb565af
      stringstream msg;
      msg << "do not have write access for updating json tree or is invalid";
      throw noPermissionException(msg.str());
@@ -463,12 +458,7 @@
 // update a metadata in tree, which will only do one-level-deep shallow merge/update.
 // If deep merge/update are expected, use `updateJsonTree` instead.
 void VssDatabase::updateMetaData(WsChannel& channel, const std::string &path, const jsoncons::json& metadata){
-<<<<<<< HEAD
-  bool haveAccess = accessValidator_->checkMetaDataWriteAccess(channel);
-  if (!haveAccess) {
-=======
   if (! channel.authorizedToModifyTree()) {
->>>>>>> 2bb565af
      stringstream msg;
      msg << "do not have write access for updating MetaData or is invalid";
      throw noPermissionException(msg.str());
