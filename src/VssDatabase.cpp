--- conflicted
+++ resolved
@@ -181,14 +181,8 @@
 
     //recurse if branch
     if (resArray[0].contains("type") && resArray[0]["type"].as<string>() == "branch") {
-<<<<<<< HEAD
       VSSPath recursepath = VSSPath::fromJSON(jpath.as<string>()+"['children'][*]", path_is_gen1);
       paths.merge(getLeafPaths(recursepath));
-=======
-      // TODO check if false here ok or not
-      VSSPath recursepath = VSSPath::fromJSON(jpath.as<string>()+"['children'][*]", false);
-      paths.merge(getJSONPaths(recursepath));
->>>>>>> 44f26e0a
       continue;
     }
     else {
@@ -391,23 +385,10 @@
 }
 
 
-<<<<<<< HEAD
 jsoncons::json  VssDatabase::setSignal(const VSSPath &path, jsoncons::json &value) {
   jsoncons::json answer;
   
   answer["path"] = path.to_string();
-=======
-jsoncons::json  VssDatabase::setSignal(WsChannel& channel, const VSSPath &path, jsoncons::json &value) {
-  jsoncons::json answer;
-  
-  answer["path"] = path.to_string();
-
-  if (!accessValidator_->checkWriteAccess(channel, path )) {
-      stringstream msg;
-      msg << "No write access to " << path.getVSSPath();
-      throw noPermissionException(msg.str());
-  }
->>>>>>> 44f26e0a
 
   jsoncons::json res; 
   {
@@ -435,47 +416,14 @@
 
 
 // Returns response JSON for get request, checking authorization.
-<<<<<<< HEAD
 jsoncons::json VssDatabase::getSignal(const VSSPath& path) {
-=======
-jsoncons::json VssDatabase::getSignal(class WsChannel& channel, const VSSPath& path) {
-  //bool isBranch = false;
-
-  list<string> jPaths;
-  {
-    std::lock_guard<std::mutex> lock_guard(rwMutex_);
-    jPaths = getJSONPaths(path);
-  }
-  int pathsFound = jPaths.size();
-  if (pathsFound == 0) {
-    jsoncons::json answer;
-    return answer;
-  }
-
-  logger_->Log(LogLevel::VERBOSE, "VssDatabase::getSignal: " + to_string(pathsFound)
-              + " signals found under path = \"" + path.getVSSPath() + "\"");
- 
-   if (pathsFound == 1) {
-    string jPath = jPaths.back();
-    VSSPath vsspath=VSSPath::fromJSON(jPath, path.isGen1Origin());
-    // check Read access here.
-    if (!accessValidator_->checkReadAccess(channel, vsspath )) {
-      stringstream msg;
-      msg << "No read access to " << vsspath.to_string();
-      throw noPermissionException(msg.str());
-    }
->>>>>>> 44f26e0a
     jsoncons::json resArray;
     {
       std::lock_guard<std::mutex> lock_guard(rwMutex_);
       resArray = jsonpath::json_query(data_tree__, path.getJSONPath());
     }
     jsoncons::json answer;
-<<<<<<< HEAD
-    answer["path"] = path.isGen1Origin()? path.getVSSGen1Path() : path.getVSSPath();
-=======
-    answer["path"] =  vsspath.to_string();
->>>>>>> 44f26e0a
+    answer["path"] =  path.to_string();
     jsoncons::json result = resArray[0];
     if (result.contains("value")) {
       setJsonValue(logger_, answer, result, "value");
@@ -485,48 +433,4 @@
       return answer;
     }
 
-<<<<<<< HEAD
-=======
-  } else if (pathsFound > 1) {
-    jsoncons::json answer;
-    jsoncons::json valueArray = jsoncons::json::array();
-
-    for (int i = 0; i < pathsFound; i++) {
-      jsoncons::json value;
-      string jPath = jPaths.back();
-      VSSPath vsspath = VSSPath::fromJSON(jPath, path.isGen1Origin());
-      // Check access here.
-      if (!accessValidator_->checkReadAccess(channel, vsspath)) {
-        // Allow the permitted signals to return. If exception is enable here,
-        // then say only "Signal.OBD.RPM" is permitted and get request is made
-        // using wildcard like "Signal.OBD.*" then
-        // an error would be returned. By disabling the exception the value for
-        // Signal.OBD.RPM (only) will be returned.
-        /*stringstream msg;
-        msg << "No read access to  " << getReadablePath(jPath);
-        throw genException (msg.str());*/
-        jPaths.pop_back();
-        continue;
-      }
-      jsoncons::json resArray;
-      {
-        std::lock_guard<std::mutex> lock_guard(rwMutex_);
-        resArray = jsonpath::json_query(data_tree__, jPath);
-      }
-      jPaths.pop_back();
-      jsoncons::json result = resArray[0];
-      
-      string spath = vsspath.to_string();
-      if (result.contains("value")) {
-        setJsonValue(logger_, value, result, spath);
-      } else {
-        value[spath] = "---";
-      }
-      valueArray.insert(valueArray.array_range().end(), value);
-    }
-    answer["value"] = valueArray;
-    return answer;
-  }
-  return NULL;
->>>>>>> 44f26e0a
 }