/*
 * ******************************************************************************
 * Copyright (c) 2018 Robert Bosch GmbH.
 *
 * All rights reserved. This program and the accompanying materials
 * are made available under the terms of the Eclipse Public License v2.0
 * which accompanies this distribution, and is available at
 * https://www.eclipse.org/org/documents/epl-2.0/index.php
 *
 *  Contributors:
 *      Robert Bosch GmbH - initial API and functionality
 * *****************************************************************************
 */
#include "SubscriptionHandler.hpp"

#include <unistd.h> // usleep
#include <string>

#include <jsonpath/json_query.hpp>

#include "AccessChecker.hpp"
#include "Authenticator.hpp"
#include "exception.hpp"
#include "visconf.hpp"
#include "WsChannel.hpp"
#include "VssDatabase.hpp"
#include "ILogger.hpp"
#include "JsonResponses.hpp"

using namespace std;
using namespace jsoncons::jsonpath;
using jsoncons::json;

SubscriptionHandler::SubscriptionHandler(std::shared_ptr<ILogger> loggerUtil,
                                         std::shared_ptr<IServer> wserver,
                                         std::shared_ptr<IAuthenticator> authenticate,
                                         std::shared_ptr<IAccessChecker> checkAcc):
publishers_()
{
  logger = loggerUtil;
  server = wserver;
  validator = authenticate;
  checkAccess = checkAcc;
  startThread();
}

SubscriptionHandler::~SubscriptionHandler() {
  stopThread();
}

SubscriptionId SubscriptionHandler::subscribe(WsChannel& channel,
                                              std::shared_ptr<IVssDatabase> db,
                                              const string &path) {
  // generate subscribe ID "randomly".
  SubscriptionId subId = rand() % 9999999;
  // embed connection ID into subID.
  subId = channel.getConnID() + subId;

<<<<<<< HEAD
  VSSPath vssPath=VSSPath::fromVSS(path);
  string jPath = vssPath.getJSONPath();
=======
  VSSPath vssPath = VSSPath::fromVSS(path);
>>>>>>> 8e45059d

  if (not db->pathExists(vssPath)) {
    throw noPathFoundonTree(path);
  } else if (!checkAccess->checkReadAccess(channel, vssPath)) {
    stringstream msg;
    msg << "no permission to subscribe to path " << path;
    throw noPermissionException(msg.str());
  }

  jsoncons::json resArray = jsonpath::json_query(db->data_tree__, vssPath.getJSONPath());

  if (resArray.is_array() && resArray.size() == 1) {
    std::unique_lock<std::mutex> lock(accessMutex);
    jsoncons::json result = resArray[0];
    string sigUUID = result["uuid"].as<string>();
    auto handle = subscribeHandle.find(sigUUID);

    if (handle != subscribeHandle.end()) {
      logger->Log(LogLevel::VERBOSE, string("SubscriptionHandler::subscribe: Updating the previous subscribe ")
                  + string("ID with a new one"));
    }

    subscribeHandle[sigUUID][subId] = channel.getConnID();

    return subId;
  } else if (resArray.is_array()) {
    logger->Log(LogLevel::INFO, "SubscriptionHandler::subscribe :signals found in path" + path
                + "Array size: " + to_string(resArray.size())
                + ". Subscribe works for 1 signal at a time");
    stringstream msg;
    msg << "signals found in path" << path
        << ". Subscribe works for 1 signal at a time";
    throw noPathFoundonTree(msg.str());
  } else {
    logger->Log(LogLevel::ERROR, string("SubscriptionHandler::subscribe: some error occurred while adding ")
                + string("subscription"));
    stringstream msg;
    msg << "some error occured while adding subscription for path = " << path;
    throw genException(msg.str());
  }
}

int SubscriptionHandler::unsubscribe(SubscriptionId subscribeID) {
  std::unique_lock<std::mutex> lock(accessMutex);
  for (auto& uuid : subscribeHandle) {
    auto subscriptions = &(uuid.second);
    auto subscription = subscriptions->find(subscribeID);
    if (subscription != subscriptions->end()) {
      subscriptions->erase(subscription);
    }
  }
  return 0;
}

int SubscriptionHandler::unsubscribeAll(ConnectionId connectionID) {
  std::unique_lock<std::mutex> lock(accessMutex);
  for (auto& uuid : subscribeHandle) {
    auto condition = [connectionID](const std::pair<SubscriptionId, ConnectionId> & pair) {
                        return (pair.second == (connectionID));
                      };

    auto found = std::find_if(std::begin(uuid.second),
                              std::end(uuid.second),
                              condition);

    if (found != std::end(uuid.second)) {
      uuid.second.erase(found);
    }
  }
  return 0;
}

int SubscriptionHandler::updateByUUID(const string &signalUUID,
                                      const jsoncons::json &value) {
  std::stringstream ss;
  ss << pretty_print(value);
  logger->Log(LogLevel::VERBOSE, "SubscriptionHandler::updateByUUID: new value set at path " + signalUUID + ss.str());
  std::unique_lock<std::mutex> lock(accessMutex);
  auto handle = subscribeHandle.find(signalUUID);
  if (handle == subscribeHandle.end()) {
    // UUID not found
    return 0;
  }

  for (auto subID : handle->second) {
    std::lock_guard<std::mutex> lock(subMutex);
    tuple<SubscriptionId, ConnectionId, json> newSub;
    logger->Log(LogLevel::VERBOSE, "SubscriptionHandler::updateByUUID: new value set at path " + std::to_string(subID.first) + ss.str());
    newSub = std::make_tuple(subID.first, subID.second, value);
    buffer.push(newSub);
    c.notify_one();
  }

  return 0;
}

std::shared_ptr<IServer> SubscriptionHandler::getServer() {
  return server;
}

int SubscriptionHandler::updateByPath(const string &path, const json &value) {
  /* TODO: Implement */
  (void) path;
  (void) value;
  
  std::stringstream ss;
  ss << pretty_print(value);
  logger->Log(LogLevel::VERBOSE, "SubscriptionHandler::updateByPath: new value set at path " + path + ss.str());
  for(auto & publisher: publishers_){
    publisher->sendPathValue(path, value);
  }


  return 0;
}

void* SubscriptionHandler::subThreadRunner() {
  logger->Log(LogLevel::VERBOSE, "SubscribeThread: Started Subscription Thread!");

  while (isThreadRunning()) {
    if (buffer.size() > 0) {
      std::unique_lock<std::mutex> lock(subMutex);
      auto newSub = buffer.front();
      buffer.pop();

      auto connId = std::get<1>(newSub);
      jsoncons::json value = std::get<2>(newSub);

      jsoncons::json answer;
      answer["action"] = "subscribe";
      answer["subscriptionId"] = std::get<0>(newSub);
      answer.insert_or_assign("value", value);
      answer["timestamp"] = JsonResponses::getTimeStamp();

      stringstream ss;
      ss << pretty_print(answer);
      string message = ss.str();

      getServer()->SendToConnection(connId, message);
    }
    else {
      std::unique_lock<std::mutex> lock(subMutex);
      c.wait(lock);
    }
  }

  logger->Log(LogLevel::VERBOSE, "SubscribeThread: Subscription handler thread stopped running");

  return NULL;
}

int SubscriptionHandler::startThread() {
  subThread = thread(&SubscriptionHandler::subThreadRunner, this);
  threadRun = true;
  return 0;
}

int SubscriptionHandler::stopThread() {
  if (isThreadRunning()) {
    {
      std::lock_guard<std::mutex> lock(subMutex);
      threadRun = false;
      c.notify_one();
    }
    subThread.join();
  }
  return 0;
}

bool SubscriptionHandler::isThreadRunning() const { return threadRun; }<|MERGE_RESOLUTION|>--- conflicted
+++ resolved
@@ -56,12 +56,7 @@
   // embed connection ID into subID.
   subId = channel.getConnID() + subId;
 
-<<<<<<< HEAD
-  VSSPath vssPath=VSSPath::fromVSS(path);
-  string jPath = vssPath.getJSONPath();
-=======
   VSSPath vssPath = VSSPath::fromVSS(path);
->>>>>>> 8e45059d
 
   if (not db->pathExists(vssPath)) {
     throw noPathFoundonTree(path);
