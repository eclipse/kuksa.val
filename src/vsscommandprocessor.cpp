--- conflicted
+++ resolved
@@ -429,26 +429,19 @@
               "ID = "
            << subscribeID << " with request id " << request_id << endl;
 #endif
-<<<<<<< HEAD
-    response = processUnsubscribe(request_id, subscribeID);
-  } else if ( action == "kuksa-authorize") {
-    string clientID = root["clientid"].as<string>();
-    string clientSecret = root["secret"].as<string>();
-    uint32_t request_id = root["requestId"].as<int>();
-#ifdef DEBUG
-    cout << "vsscommandprocessor::processQuery: kuksa authorize query with clientID = "
-         << clientID << " with secret " << clientSecret << endl;
-#endif
-    response = processAuthorizeWithPermManager(channel, request_id, clientID, clientSecret);
-  } else {
-    string path = root["path"].as<string>();
-    uint32_t request_id = root["requestId"].as<int>();
-=======
       response = processUnsubscribe(request_id, subscribeID);
+    } else if ( action == "kuksa-authorize") {
+      string clientID = root["clientid"].as<string>();
+      string clientSecret = root["secret"].as<string>();
+      uint32_t request_id = root["requestId"].as<int>();
+#ifdef DEBUG
+      cout << "vsscommandprocessor::processQuery: kuksa authorize query with clientID = "
+           << clientID << " with secret " << clientSecret << endl;
+#endif
+      response = processAuthorizeWithPermManager(channel, request_id, clientID, clientSecret);
     } else {
       string path = root["path"].as<string>();
       uint32_t request_id = root["requestId"].as<int>();
->>>>>>> 8ddb23f1
 
       if (action == "get") {
 #ifdef DEBUG
