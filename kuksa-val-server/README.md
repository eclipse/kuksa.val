# KUKSA.VAL
![kuksa.val Logo](../doc/pictures/logo.png)

kuksa-val-server is a feature rich in-vehicle data server written in C++ providing authorized access to vehicle data.


Check [System Architecture](doc/system-architecture.md) for an overview how KUKSA.val can be used and deployed in a modern Software Defined Vehicle.

kuksa-val-server serves signals described using the [COVESA VSS data model](https://github.com/COVESA/vehicle_signal_specification). VSS data is provided to applications using a variant based on the W3C VISS Interface or GRPC. KUKSA.val supports VISS V1 https://www.w3.org/TR/vehicle-information-service/ and extensions as well as parts of the upcomming VISS2 standard ([Gen2 Core](https://raw.githack.com/w3c/automotive/gh-pages/spec/VISSv2_Core.html), [Gen2 Transport](https://raw.githack.com/w3c/automotive/gh-pages/spec/VISSv2_Transport.html)), that are applicable to in-vehicle VSS servers.

See [Supported Protocol](../doc/protocol/README.md) for a detailled overview of the supported VISS feature.

## Features
 - Websocket interface, TLS-secured or plain
 - [Fine-grained authorisation](../doc/jwt.md) based on JSON Webtokens (RFC 7519)
 - Built-in MQTT publisher
<<<<<<< HEAD
 - [Python viss client](../kuksa_viss_client) to interactively explore and modify the VISS data points and data structure
 - Multiple [example apps](../kuksa_apps) in different programming languages to communicate with different frameworks 
 - Multiple [feeders](https://github.com/eclipse/kuksa.val.feeders/tree/main) to provide vehicle data for the `kuksa.val` server
=======
 - Python [Kuksa Client](../kuksa-client) to interactively explore and modify the VSS data points and data structure
 - Multiple [example apps](../kuksa_apps) in different programming languages to communicate with different frameworks
 - Multiple [feeders](../kuksa.val.feeders) to provide vehicle data for the `kuksa.val` server
>>>>>>> d2b10cb1
 - Support most of data types, which is specified in [COVESA VSS data model](https://covesa.github.io/vehicle_signal_specification/rule_set/data_entry/data_types/).


## Quick start

### Using  Docker Image
If you prefer to build kuksa.val yourself skip to [Building KUKSA.val](#Building-kuksaval).

Download a current docker image from one of our CI server:

- https://ci.eclipse.org/kuksa/job/kuksa.val/job/master/
- https://kuksaval.northeurope.cloudapp.azure.com/job/kuksaval-upstream/

The container images should work with any OCI compliant container runtime, in this document we assume you are using docker

Import the docker image

```
docker load -i kuksa-val-b3084b9-amd64.tar.xz
```

Your build tag may vary, and for ARM machines you need to choose an arm64 images.

Prepare an empty directory `$HOME/kuksaval.config`.  Run the docker image using the tag reported by `docker load`:

```bash
docker run -it --rm -v $HOME/kuksaval.config:/config  -p 127.0.0.1:8090:8090 -e LOG_LEVEL=ALL amd64/kuksa-val:b3084b9
```

Alternatively you can run a released version directly from the ghcr.io registry, i.e.

```bash
docker run -it --rm -v $HOME/kuksaval.config:/config  -p 127.0.0.1:8090:8090 -e LOG_LEVEL=ALL ghcr.io/eclipse/kuksa.val/kuksa-val:0.2.1-amd64

```

More information on using the docker images can be found [here](../doc/run-docker.md).

To learn, how to build your own docker image see [doc/build-docker.md](../doc/build-docker.md).

If this is succesful you can skip to [using kuksa.val](#using-kuksaval).

## Building kuksa.val

First you need to fetch the source. ;ake sure you also get the needed submodules, e.g. by using the `--recursive` flag

```
git clone --recursive https://github.com/eclipse/kuksa.val.git
```

### Using devcontainer
If you are using [Visual Studio Code](https://code.visualstudio.com), and have a running version of   [Docker](https://docs.docker.com/) on your computer, KUKSA.val provides a [devcontainer](https://code.visualstudio.com/docs/remote/containers) configuration. Simply go to the VSCode command palette and use `Remote-Containers: Open Folder in Container...` to open the cloned KUKSA.val folder, or, if you already opened the folder in your local VSCode instance, choose `Remote-Containers: Reopen in Container...`

**Note**: If you are using Docker Desktop or Rancher Desktop on a Mac OS, by default the VM used to run Dockers does not contain enough RAM to build KUKSA.val. Increase the RAM allocation for Docker to at least 4 GB in the [Docker Desktop](https://docs.docker.com/desktop/mac/#preferences) or [Rancher Desktop](https://docs.rancherdesktop.io) preferences.

Once the devcontainer is running you can continue with [compiling](#compiling).

### Manually install dependencies
First install the required packages. On Ubuntu 20.04 this can be achieved by

```
sudo apt install cmake build-essential libssl-dev libmosquitto-dev
```

**Note**: If you use `cmake >= 3.14`, you do not need to install boost on your system. `cmake` will download the required boost for building. Otherwise you need install the [`boost==1.75`](https://www.boost.org/users/history/version_1_75_0.html) on the system.



### Compiling
Create a build folder inside the kuksa-val-server folder and execute cmake

```bash
cd kuksa-val-server
mkdir build
cd build
cmake ..
```
If there are any missing dependencies, cmake will tell you. If everythig works fine, execute make

```
make
```

(if you have more cores, you can speed up compilation with something like  `make -j8`

Additional information about our cmake setup (in case you need adavanced options or intend to extend it) can be [found here](../doc/cmake.md).



### Running kuksa.val
After you successfully built the kuksa.val server you can run it like this

```bash
#assuming you are inside kuksa.val/build directory
cd src
./kuksa-val-server  --vss ./vss_release_3.0.json --log-level ALL

```
Setting log level to `ALL` gives you some more information about what is going on.

You can also edit [config.ini](./config.ini) file to configure kuksa val server. This file will be copied to the build directory and used als default config,
if no other config file is specified using the command line option `-c/--config-file`.

For more information check [usage](../doc/usage.md).

## Using kuksa.val
The easiest way to try `kuksa-val-server` out, is to use the test client [`kuksa-client`](../kuksa-client):

```
pip install kuksa-client
kuksa-client
```

![try kuksa-client out](../doc/pictures/testclient_basic.gif "test client usage")

The jwt tokens for testing can also be found under [kuksa_certificates/jwt](../kuksa_certificates/jwt).

You can also use the provided python sdk to develop your own `kuksa.val` clients. More details about `kuksa-client` can be found [here](../kuksa-client).

Additionally, you can use the [example apps](../kuksa_apps) and [feeders](https://github.com/eclipse/kuksa.val.feeders/tree/main) to handle vehicle data, interacting with `kuksa-val-server`.

## Using kuksa.val with a gRPC Client
Additionally theres exists an experimental gRPC server. The easiest way to test the server is the kuksa_grpc_client.
To run the client follow these steps:

```
cd build/src
./kuksa_grpc_client
```

If you do not know how to use the client:

```
./kuksa_grpc_client --help
```


<|MERGE_RESOLUTION|>--- conflicted
+++ resolved
@@ -14,15 +14,9 @@
  - Websocket interface, TLS-secured or plain
  - [Fine-grained authorisation](../doc/jwt.md) based on JSON Webtokens (RFC 7519)
  - Built-in MQTT publisher
-<<<<<<< HEAD
- - [Python viss client](../kuksa_viss_client) to interactively explore and modify the VISS data points and data structure
- - Multiple [example apps](../kuksa_apps) in different programming languages to communicate with different frameworks 
- - Multiple [feeders](https://github.com/eclipse/kuksa.val.feeders/tree/main) to provide vehicle data for the `kuksa.val` server
-=======
  - Python [Kuksa Client](../kuksa-client) to interactively explore and modify the VSS data points and data structure
  - Multiple [example apps](../kuksa_apps) in different programming languages to communicate with different frameworks
- - Multiple [feeders](../kuksa.val.feeders) to provide vehicle data for the `kuksa.val` server
->>>>>>> d2b10cb1
+ - Multiple [feeders](https://github.com/eclipse/kuksa.val.feeders/tree/main) to provide vehicle data for the `kuksa.val` server
  - Support most of data types, which is specified in [COVESA VSS data model](https://covesa.github.io/vehicle_signal_specification/rule_set/data_entry/data_types/).
 
 
