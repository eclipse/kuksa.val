--- conflicted
+++ resolved
@@ -19,33 +19,7 @@
 import functools
 DEFAULT_SERVER_ADDR = "localhost"
 DEFAULT_SERVER_PORT = 8090
-<<<<<<< HEAD
-
-ap_getServerAddr = argparse.ArgumentParser()
-ap_connect = argparse.ArgumentParser()
-ap_connect.add_argument('-i', "--insecure", default=False, action="store_true", help='Connect in insecure mode')
-ap_disconnect = argparse.ArgumentParser()
-ap_authorize = argparse.ArgumentParser()
-ap_authorize.add_argument('Token', help='JWT(or the file storing the token) for authorizing the client.')
-ap_setServerAddr = argparse.ArgumentParser()
-ap_setServerAddr.add_argument('IP', help='VSS Server IP Address', default=DEFAULT_SERVER_ADDR)
-ap_setServerAddr.add_argument('Port', type=int, help='VSS Server Websocket Port', default=DEFAULT_SERVER_PORT)
-ap_setValue = argparse.ArgumentParser()
-ap_setValue.add_argument("Parameter", help="Parameter to be set")
-ap_setValue.add_argument("Value", help="Value to be set")
-ap_getValue = argparse.ArgumentParser()
-ap_getValue.add_argument("Parameter", help="Parameter whose MetaData is to be read")
-ap_getMetaData = argparse.ArgumentParser()
-ap_getMetaData.add_argument("Parameter", help="Parameter whose MetaData is to be read")
-ap_updateMetaData = argparse.ArgumentParser()
-ap_updateMetaData.add_argument("Parameter", help="Parameter whose MetaData is to update")
-ap_updateMetaData.add_argument("Json", help="MetaData to update. Note, only attributes can be update, if update children or the whole vss tree, use `updateVSSTree` instead.")
-ap_updateVSSTree = argparse.ArgumentParser()
-ap_updateVSSTree.add_argument("Json", help="Json tree to update VSS")
-
-
-=======
->>>>>>> 81243037
+
 class VSSTestClient(Cmd):
     def get_childtree(self, pathText):
         childVssTree = self.vssTree
@@ -84,10 +58,6 @@
 
     COMM_SETUP_COMMANDS = "Communication Set-up Commands"
     VSS_COMMANDS = "VSS Interaction Commands"
-<<<<<<< HEAD
-    complete_authorize = Cmd.path_complete
-    complete_updateVSSTree = Cmd.path_complete
-=======
 
     ap_getServerAddr = argparse.ArgumentParser()
     ap_connect = argparse.ArgumentParser()
@@ -109,8 +79,15 @@
     ap_getValue.add_argument("Parameter", help="Parameter whose metadata is to be read", completer_method=path_completer)
     ap_getMetadata = argparse.ArgumentParser()
     ap_getMetadata.add_argument("Parameter", help="Parameter whose metadata is to be read", completer_method=path_completer)
-
->>>>>>> 81243037
+    ap_updateMetaData = argparse.ArgumentParser()
+    ap_updateMetaData.add_argument("Parameter", help="Parameter whose MetaData is to update", completer_method=path_completer)
+    ap_updateMetaData.add_argument("Json", help="MetaData to update. Note, only attributes can be update, if update children or the whole vss tree, use `updateVSSTree` instead.")
+
+    ap_updateVSSTree = argparse.ArgumentParser()
+    jsonfile_completer_method = functools.partial(Cmd.path_complete,
+        path_filter=lambda path: (os.path.isdir(path) or path.endswith(".json")))
+    ap_updateVSSTree.add_argument("Json", help="Json tree to update VSS", completer_method=jsonfile_completer_method)
+
 
     # Constructor
     def __init__(self):
@@ -202,7 +179,6 @@
             return "{}"
 
     @with_category(VSS_COMMANDS)
-<<<<<<< HEAD
     @with_argparser(ap_updateVSSTree)
     def do_updateVSSTree(self, args):
         """Set the value of a parameter"""
@@ -217,7 +193,7 @@
         jsonDump = json.dumps(req)
         self.sendMsgQueue.put(jsonDump)
         resp = self.recvMsgQueue.get()
-        print(resp)
+        print(highlight(resp, lexers.JsonLexer(), formatters.TerminalFormatter()))
 
     @with_category(VSS_COMMANDS)
     @with_argparser(ap_updateMetaData)
@@ -230,30 +206,16 @@
         req["metadata"] = json.loads(args.Json) 
         jsonDump = json.dumps(req)
         self.sendMsgQueue.put(jsonDump)
-        print(jsonDump)
-        resp = self.recvMsgQueue.get()
-        print(resp)
+        resp = self.recvMsgQueue.get()
+        print(highlight(resp, lexers.JsonLexer(), formatters.TerminalFormatter()))
 
     @with_category(VSS_COMMANDS)
     @with_argparser(ap_getMetaData)
     def do_getMetaData(self, args):
         """Get MetaData of the parameter"""
-        req = {}
-        req["requestId"] = 1236
-        req["action"]= "getMetaData"
-        req["path"] = args.Parameter
-        jsonDump = json.dumps(req)
-        self.sendMsgQueue.put(jsonDump)
-        resp = self.recvMsgQueue.get()
-        print(resp)
-=======
-    @with_argparser(ap_getMetadata)
-    def do_getMetaData(self, args):
-        """Get MetaData of the parameter"""
         resp = self.getMetaData(args.Parameter)
         print(highlight(resp, lexers.JsonLexer(), formatters.TerminalFormatter()))
         self.pathCompletionItems = []
->>>>>>> 81243037
 
 
     @with_category(COMM_SETUP_COMMANDS)
