/*
 * ******************************************************************************
 * Copyright (c) 2019-2020 Robert Bosch GmbH.
 *
 * All rights reserved. This program and the accompanying materials
 * are made available under the terms of the Eclipse Public License v2.0
 * which accompanies this distribution, and is available at
 * https://www.eclipse.org/org/documents/epl-2.0/index.php
 *
 *  Contributors:
 *    Robert Bosch GmbH - initial API and functionality
 *	   Expleo Germany - further tests and assertion checks
 * *****************************************************************************
 */
#define BOOST_TEST_MODULE kuksaval-unit-test

#define BOOST_BIND_GLOBAL_PLACEHOLDERS
#include <boost/test/included/unit_test.hpp>
//can not undefine here, needs to be on for whole compilation unit to prevent warning
 

#include <string>
#include <memory>
#include <limits>
#include "KuksavalUnitTest.hpp"
#include "exception.hpp"


#include "IAccessCheckerMock.hpp"
#include "Authenticator.hpp"
#include "AccessChecker.hpp"
#include "SigningHandler.hpp"
#include "SubscriptionHandler.hpp"
#include "VssDatabase.hpp"
#include "VssCommandProcessor.hpp"
#include "WsChannel.hpp"
#include "ILogger.hpp"
#include "BasicLogger.hpp"
#include "IServerMock.hpp"
#include "IPublisherMock.hpp"


/* AUTH_JWT permission token looks like this
{
  "sub": "Example JWT",
  "iss": "Eclipse kuksa",
  "admin": true,
  "iat": 1516239022,
  "exp": 1609372800,
  "kuksa-vss": {
    "Signal.OBD.*": "rw",
    "Signal.Chassis.Axle.*": "rw",
    "Vehicle.Drivetrain.*": "rw",
    "Signal.Cabin.Infotainment.*": "rw"
  }
}

This has be signed using a local private/pub key pair using RS256 Algorithm (asymetric). You could create one using www.jwt.io website.

*/
#define AUTH_JWT "eyJ0eXAiOiJKV1QiLCJhbGciOiJSUzI1NiJ9.eyJzdWIiOiJrdWtzYS52YWwiLCJpc3MiOiJFY2xpcHNlIEtVS1NBIERldiIsImFkbWluIjp0cnVlLCJtb2RpZnlUcmVlIjp0cnVlLCJpYXQiOjE1MTYyMzkwMjIsImV4cCI6MTc2NzIyNTU5OSwia3Vrc2EtdnNzIjp7IioiOiJydyJ9fQ.p2cnFGH16QoQ14l6ljPVKggFXZKmD-vrw8G6Vs6DvAokjsUG8FHh-F53cMsE-GDjyZH_1_CrlDCnbGlqjsFbgAylqA7IAJWp9_N6dL5p8DHZTwlZ4IV8L1CtCALs7XVqvcQKHCCzB63Y8PgVDCAqpQSRb79JPVD4pZwkBKpOknfEY5y9wfbswZiRKdgz7o61_oFnd-yywpse-23HD6v0htThVF1SuGL1PuvGJ8p334nt9bpkZO3gaTh1xVD_uJMwHzbuBCF33_f-I5QMZO6bVooXqGfe1zvl3nDrPEjq1aPulvtP8RgREYEqE6b2hB8jouTiC_WpE3qrdMw9sfWGFbm04qC-2Zjoa1yYSXoxmYd0SnliSYHAad9aXoEmFENezQV-of7sc-NX1-2nAXRAEhaqh0IRuJwB4_sG7SvQmnanwkz-sBYxKqkoFpOsZ6hblgPDOPYY2NAsZlYkjvAL2mpiInrsmY_GzGsfwPeAx31iozImX75rao8rm-XucAmCIkRlpBz6MYKCjQgyRz3UtZCJ2DYF4lKqTjphEAgclbYZ7KiCuTn9HualwtEmVzHHFneHMKl7KnRQk-9wjgiyQ5nlsVpCCblg6JKr9of4utuPO3cBvbjhB4_ueQ40cpWVOICcOLS7_w0i3pCq1ZKDEMrYDJfz87r2sU9kw1zeFQk";

namespace bt = boost::unit_test;
#define PORT 8090

std::shared_ptr<ILogger> logger;
std::shared_ptr<ISubscriptionHandler> subhandler;
std::shared_ptr<IAuthenticator> authhandler;
std::shared_ptr<IAccessCheckerMock> accesshandler;
std::shared_ptr<IVssDatabase> database;
std::shared_ptr<ISigningHandler> json_signer;
std::shared_ptr<IVssCommandProcessor> commandProc;
std::shared_ptr<IServer> httpServer;
std::shared_ptr<IPublisherMock> mqttPublisher;

std::shared_ptr<VssCommandProcessor> commandProc_auth;


kuksavalunittest unittestObj;

kuksavalunittest::kuksavalunittest() {
  std::string docRoot{"/vss/api/v1/"};

  logger = std::make_shared<BasicLogger>(static_cast<uint8_t>(LogLevel::NONE));
  // we do not need actual implementation of server, so use mock
  httpServer = std::make_shared<IServerMock>();
  mqttPublisher = std::make_shared<IPublisherMock>();
  string jwtPubkey=Authenticator::getPublicKeyFromFile("jwt.key.pub",logger);
  authhandler = std::make_shared<Authenticator>(logger, jwtPubkey,"RS256");
  accesshandler = std::make_shared<IAccessCheckerMock>();
  subhandler = std::make_shared<SubscriptionHandler>(logger, httpServer, authhandler, accesshandler);
  subhandler->addPublisher(mqttPublisher);
  database = std::make_shared<VssDatabase>(logger, subhandler);
  commandProc = std::make_shared<VssCommandProcessor>(logger, database, authhandler , accesshandler, subhandler);
  json_signer = std::make_shared<SigningHandler>(logger);
  database->initJsonTree("test_vss_rel_2.0.json");

   //we can not mock for testing authentication
   auto accesshandler_real = std::make_shared<AccessChecker>(authhandler);
   auto subhandler_auth = std::make_shared<SubscriptionHandler>(logger, httpServer, authhandler, accesshandler_real);
   subhandler_auth->addPublisher(mqttPublisher);
   auto database_auth = std::make_shared<VssDatabase>(logger, subhandler_auth);
   database_auth->initJsonTree("test_vss_rel_2.0.json");

   commandProc_auth = std::make_shared<VssCommandProcessor>(logger, database_auth, authhandler , accesshandler_real, subhandler_auth);


}

kuksavalunittest::~kuksavalunittest() {
}



//--------Do not change the order of the tests in this file, because some results are dependent on the previous tests and data in the db-------
//----------------------------------------------------VssDatabase Tests 

// set method tests



BOOST_AUTO_TEST_CASE(set_get_test_all_datatypes_boundary_conditions)
{
    string test_path_Uint8 = "Vehicle.OBD.AcceleratorPositionE";
    VSSPath vss_test_path_Uint8 = VSSPath::fromVSSGen1(test_path_Uint8);

    string test_path_Uint16 = "Vehicle.OBD.WarmupsSinceDTCClear";
    VSSPath vss_test_path_Uint16 = VSSPath::fromVSSGen1(test_path_Uint16);

    string test_path_Uint32 = "Vehicle.OBD.TimeSinceDTCCleared";
    VSSPath vss_test_path_Uint32 = VSSPath::fromVSSGen1(test_path_Uint32);

    string test_path_int8 = "Vehicle.Body.Mirrors.Right.Tilt";
    VSSPath vss_test_path_int8 = VSSPath::fromVSSGen1(test_path_int8);

    string test_path_int16 = "Vehicle.OBD.FuelInjectionTiming";
    VSSPath vss_test_path_int16 = VSSPath::fromVSSGen1(test_path_int16);

    string test_path_int32 = "Vehicle.ADAS.CruiseControl.SpeedSet";
    VSSPath vss_test_path_int32 = VSSPath::fromVSSGen1(test_path_int32);

    string test_path_boolean = "Vehicle.OBD.Status.MIL";
    VSSPath vss_test_path_boolean = VSSPath::fromVSSGen1(test_path_boolean);

    string test_path_Float = "Vehicle.OBD.FuelRate";
   VSSPath vss_test_path_Float = VSSPath::fromVSSGen1(test_path_Float);

    string test_path_Double =  "Vehicle.Cabin.Infotainment.Navigation.CurrentLocation.Altitude";
    VSSPath vss_test_path_Double = VSSPath::fromVSSGen1(test_path_Double);

    string test_path_string = "Vehicle.Cabin.Infotainment.Media.Played.URI";
    VSSPath vss_test_path_string = VSSPath::fromVSSGen1(test_path_string);

    MOCK_EXPECT(accesshandler->checkWriteAccess).returns(true);
    MOCK_EXPECT(accesshandler->checkReadAccess).returns(true);
    MOCK_EXPECT(mqttPublisher->sendPathValue).returns(true);
    json result;
    WsChannel channel;
    channel.setConnID(1234);
    string authReq(R"({
		"action": "authorize",
		"requestId": "87568"
	})");
    json authReqJson = json::parse(authReq);
    authReqJson["tokens"] = AUTH_JWT;
    commandProc->processQuery(authReqJson.as_string(),channel);

    string get_request(R"({
		"action": "get",
		"path": "Vehicle.Speed",
		"requestId": "8756"
	})");
    string response = commandProc->processQuery(get_request,channel);

//---------------------  Uint8 SET/GET TEST ------------------------------------
    json test_value_Uint8_boundary_low;
    test_value_Uint8_boundary_low = numeric_limits<uint8_t>::min();

<<<<<<< HEAD
    database->setSignal(vss_test_path_Uint8, test_value_Uint8_boundary_low);
    result = database->getSignal(vss_test_path_Uint8);
=======
    database->setSignal(channel,vss_test_path_Uint8, test_value_Uint8_boundary_low);
    result = database->getSignal(channel, vss_test_path_Uint8);
>>>>>>> 44f26e0a

    BOOST_TEST(result["value"].as<uint8_t>() == numeric_limits<uint8_t>::min());

    json test_value_Uint8_boundary_high;
    test_value_Uint8_boundary_high = numeric_limits<uint8_t>::max();

<<<<<<< HEAD
    database->setSignal(vss_test_path_Uint8, test_value_Uint8_boundary_high);
    result = database->getSignal(vss_test_path_Uint8);
=======
    database->setSignal(channel,vss_test_path_Uint8, test_value_Uint8_boundary_high);
    result = database->getSignal(channel, vss_test_path_Uint8);
>>>>>>> 44f26e0a

   BOOST_TEST(result["value"].as<uint8_t>() == numeric_limits<uint8_t>::max());

    json test_value_Uint8_boundary_middle;
    test_value_Uint8_boundary_middle = numeric_limits<uint8_t>::max() / 2;

<<<<<<< HEAD
    database->setSignal(vss_test_path_Uint8, test_value_Uint8_boundary_middle);
    result = database->getSignal(vss_test_path_Uint8);
=======
    database->setSignal(channel,vss_test_path_Uint8, test_value_Uint8_boundary_middle);
    result = database->getSignal(channel, vss_test_path_Uint8);
>>>>>>> 44f26e0a

    BOOST_TEST(result["value"].as<uint8_t>() == numeric_limits<uint8_t>::max() / 2);

    // Test out of bound
    bool isExceptionThrown = false;
    json test_value_Uint8_boundary_low_outbound;
    test_value_Uint8_boundary_low_outbound = "-1";
    try {
<<<<<<< HEAD
       database->setSignal(vss_test_path_Uint8, test_value_Uint8_boundary_low_outbound);
=======
       database->setSignal(channel,vss_test_path_Uint8, test_value_Uint8_boundary_low_outbound);
>>>>>>> 44f26e0a
    } catch (outOfBoundException & e) {
       isExceptionThrown =  true;
    }
    BOOST_TEST(isExceptionThrown == true);

    isExceptionThrown = false;

    json test_value_Uint8_boundary_high_outbound;
    test_value_Uint8_boundary_high_outbound = "256";
    try {
<<<<<<< HEAD
       database->setSignal(vss_test_path_Uint8, test_value_Uint8_boundary_high_outbound);
=======
       database->setSignal(channel,vss_test_path_Uint8, test_value_Uint8_boundary_high_outbound);
>>>>>>> 44f26e0a
    } catch (outOfBoundException & e) {
       isExceptionThrown =  true;
    }

    BOOST_TEST(isExceptionThrown == true);


//---------------------  Uint16 SET/GET TEST ------------------------------------

    json test_value_Uint16_boundary_low;
    test_value_Uint16_boundary_low = numeric_limits<uint16_t>::min();

<<<<<<< HEAD
    database->setSignal(vss_test_path_Uint16, test_value_Uint16_boundary_low);
    result = database->getSignal(vss_test_path_Uint16);
=======
    database->setSignal(channel,vss_test_path_Uint16, test_value_Uint16_boundary_low);
    result = database->getSignal(channel, vss_test_path_Uint16);
>>>>>>> 44f26e0a

    BOOST_TEST(result["value"].as<uint16_t>() == numeric_limits<uint16_t>::min());

    json test_value_Uint16_boundary_high;
    test_value_Uint16_boundary_high = numeric_limits<uint16_t>::max();

<<<<<<< HEAD
    database->setSignal(vss_test_path_Uint16, test_value_Uint16_boundary_high);
    result = database->getSignal(vss_test_path_Uint16);
=======
    database->setSignal(channel,vss_test_path_Uint16, test_value_Uint16_boundary_high);
    result = database->getSignal(channel, vss_test_path_Uint16);
>>>>>>> 44f26e0a

    BOOST_TEST(result["value"].as<uint16_t>() == numeric_limits<uint16_t>::max());

    json test_value_Uint16_boundary_middle;
    test_value_Uint16_boundary_middle = numeric_limits<uint16_t>::max() / 2;

<<<<<<< HEAD
    database->setSignal(vss_test_path_Uint16, test_value_Uint16_boundary_middle);
    result = database->getSignal(vss_test_path_Uint16);
=======
    database->setSignal(channel,vss_test_path_Uint16, test_value_Uint16_boundary_middle);
    result = database->getSignal(channel, vss_test_path_Uint16);
>>>>>>> 44f26e0a

    BOOST_TEST(result["value"].as<uint16_t>() == numeric_limits<uint16_t>::max() / 2);

    // Test out of bound
    isExceptionThrown = false;
    json test_value_Uint16_boundary_low_outbound;
    test_value_Uint16_boundary_low_outbound = "-1";
    try {
<<<<<<< HEAD
       database->setSignal(vss_test_path_Uint16, test_value_Uint16_boundary_low_outbound);
=======
       database->setSignal(channel,vss_test_path_Uint16, test_value_Uint16_boundary_low_outbound);
>>>>>>> 44f26e0a
    } catch (outOfBoundException & e) {
       isExceptionThrown =  true;
    }
    BOOST_TEST(isExceptionThrown == true);

    isExceptionThrown = false;

    json test_value_Uint16_boundary_high_outbound;
    test_value_Uint16_boundary_high_outbound = "65537";
    try {
<<<<<<< HEAD
       database->setSignal(vss_test_path_Uint16, test_value_Uint16_boundary_high_outbound);
=======
       database->setSignal(channel,vss_test_path_Uint16, test_value_Uint16_boundary_high_outbound);
>>>>>>> 44f26e0a
    } catch (outOfBoundException & e) {
       isExceptionThrown =  true;
    }

    BOOST_TEST(isExceptionThrown == true);


//---------------------  Uint32 SET/GET TEST ------------------------------------

    json test_value_Uint32_boundary_low;
    test_value_Uint32_boundary_low = numeric_limits<uint32_t>::min();

<<<<<<< HEAD
    database->setSignal(vss_test_path_Uint32, test_value_Uint32_boundary_low);
    result = database->getSignal(vss_test_path_Uint32);
=======
    database->setSignal(channel,vss_test_path_Uint32, test_value_Uint32_boundary_low);
    result = database->getSignal(channel, vss_test_path_Uint32);
>>>>>>> 44f26e0a

    BOOST_TEST(result["value"].as<uint32_t>() == numeric_limits<uint32_t>::min());

    json test_value_Uint32_boundary_high;
    test_value_Uint32_boundary_high = numeric_limits<uint32_t>::max();

<<<<<<< HEAD
    database->setSignal(vss_test_path_Uint32, test_value_Uint32_boundary_high);
    result = database->getSignal(vss_test_path_Uint32);
=======
    database->setSignal(channel,vss_test_path_Uint32, test_value_Uint32_boundary_high);
    result = database->getSignal(channel, vss_test_path_Uint32);
>>>>>>> 44f26e0a

    BOOST_TEST(result["value"].as<uint32_t>() == numeric_limits<uint32_t>::max());

    json test_value_Uint32_boundary_middle;
    test_value_Uint32_boundary_middle = numeric_limits<uint32_t>::max() / 2;

<<<<<<< HEAD
    database->setSignal(vss_test_path_Uint32, test_value_Uint32_boundary_middle);
    result = database->getSignal(vss_test_path_Uint32);
=======
    database->setSignal(channel,vss_test_path_Uint32, test_value_Uint32_boundary_middle);
    result = database->getSignal(channel, vss_test_path_Uint32);
>>>>>>> 44f26e0a

    BOOST_TEST(result["value"].as<uint32_t>() == numeric_limits<uint32_t>::max() / 2);

    // Test out of bound
    isExceptionThrown = false;
    json test_value_Uint32_boundary_low_outbound;
    test_value_Uint32_boundary_low_outbound = "-1";
    try {
<<<<<<< HEAD
       database->setSignal(vss_test_path_Uint32, test_value_Uint32_boundary_low_outbound);
=======
       database->setSignal(channel,vss_test_path_Uint32, test_value_Uint32_boundary_low_outbound);
>>>>>>> 44f26e0a
    } catch (outOfBoundException & e) {
       isExceptionThrown =  true;
    }
    BOOST_TEST(isExceptionThrown == true);

    isExceptionThrown = false;

    json test_value_Uint32_boundary_high_outbound;
    uint64_t maxU32_value = numeric_limits<uint32_t>::max();
    test_value_Uint32_boundary_high_outbound = "4294967297";
    try {
<<<<<<< HEAD
       database->setSignal(vss_test_path_Uint32, test_value_Uint32_boundary_high_outbound);
=======
       database->setSignal(channel,vss_test_path_Uint32, test_value_Uint32_boundary_high_outbound);
>>>>>>> 44f26e0a
    } catch (outOfBoundException & e) {
       isExceptionThrown =  true;
    }

    BOOST_TEST(isExceptionThrown == true);

//---------------------  int8 SET/GET TEST ------------------------------------

    json test_value_int8_boundary_low;
    test_value_int8_boundary_low = numeric_limits<int8_t>::min();

<<<<<<< HEAD
    database->setSignal(vss_test_path_int8, test_value_int8_boundary_low);
    result = database->getSignal(vss_test_path_int8);
=======
    database->setSignal(channel,vss_test_path_int8, test_value_int8_boundary_low);
    result = database->getSignal(channel, vss_test_path_int8);
>>>>>>> 44f26e0a

    BOOST_TEST(result["value"].as<int8_t>() == numeric_limits<int8_t>::min());

    json test_value_int8_boundary_high;
    test_value_int8_boundary_high = numeric_limits<int8_t>::max();

<<<<<<< HEAD
    database->setSignal(vss_test_path_int8, test_value_int8_boundary_high);
    result = database->getSignal(vss_test_path_int8);
=======
    database->setSignal(channel,vss_test_path_int8, test_value_int8_boundary_high);
    result = database->getSignal(channel, vss_test_path_int8);
>>>>>>> 44f26e0a

    BOOST_TEST(result["value"].as<int8_t>() == numeric_limits<int8_t>::max());

    json test_value_int8_boundary_middle;
    test_value_int8_boundary_middle = numeric_limits<int8_t>::max() / 2;

<<<<<<< HEAD
    database->setSignal(vss_test_path_int8, test_value_int8_boundary_middle);
    result = database->getSignal(vss_test_path_int8);
=======
    database->setSignal(channel,vss_test_path_int8, test_value_int8_boundary_middle);
    result = database->getSignal(channel, vss_test_path_int8);
>>>>>>> 44f26e0a

    BOOST_TEST(result["value"].as<int8_t>() == numeric_limits<int8_t>::max() / 2);

    json test_value_int8_boundary_middle_neg;
    test_value_int8_boundary_middle_neg = numeric_limits<int8_t>::min() / 2;

<<<<<<< HEAD
    database->setSignal(vss_test_path_int8, test_value_int8_boundary_middle_neg);
    result = database->getSignal(vss_test_path_int8);
=======
    database->setSignal(channel,vss_test_path_int8, test_value_int8_boundary_middle_neg);
    result = database->getSignal(channel, vss_test_path_int8);
>>>>>>> 44f26e0a

    BOOST_TEST(result["value"].as<int8_t>() == numeric_limits<int8_t>::min() / 2);

    // Test out of bound
    isExceptionThrown = false;
    json test_value_int8_boundary_low_outbound;
    test_value_int8_boundary_low_outbound = "-129";
    try {
<<<<<<< HEAD
       database->setSignal(vss_test_path_int8, test_value_int8_boundary_low_outbound);
=======
       database->setSignal(channel,vss_test_path_int8, test_value_int8_boundary_low_outbound);
>>>>>>> 44f26e0a
    } catch (outOfBoundException & e) {
       isExceptionThrown =  true;
    }
    BOOST_TEST(isExceptionThrown == true);

    isExceptionThrown = false;

    json test_value_int8_boundary_high_outbound;
    test_value_int8_boundary_high_outbound = "128";
    try {
<<<<<<< HEAD
       database->setSignal(vss_test_path_int8, test_value_int8_boundary_high_outbound);
=======
       database->setSignal(channel,vss_test_path_int8, test_value_int8_boundary_high_outbound);
>>>>>>> 44f26e0a
    } catch (outOfBoundException & e) {
       isExceptionThrown =  true;
    }

    BOOST_TEST(isExceptionThrown == true);

//---------------------  int16 SET/GET TEST ------------------------------------

    json test_value_int16_boundary_low;
    test_value_int16_boundary_low = numeric_limits<int16_t>::min();

<<<<<<< HEAD
    database->setSignal(vss_test_path_int16, test_value_int16_boundary_low);
    result = database->getSignal(vss_test_path_int16);
=======
    database->setSignal(channel,vss_test_path_int16, test_value_int16_boundary_low);
    result = database->getSignal(channel, vss_test_path_int16);
>>>>>>> 44f26e0a

    BOOST_TEST(result["value"].as<int16_t>() == numeric_limits<int16_t>::min());

    json test_value_int16_boundary_high;
    test_value_int16_boundary_high = numeric_limits<int16_t>::max();

<<<<<<< HEAD
    database->setSignal(vss_test_path_int16, test_value_int16_boundary_high);
    result = database->getSignal(vss_test_path_int16);
=======
    database->setSignal(channel,vss_test_path_int16, test_value_int16_boundary_high);
    result = database->getSignal(channel, vss_test_path_int16);
>>>>>>> 44f26e0a

    BOOST_TEST(result["value"].as<int16_t>() == numeric_limits<int16_t>::max());

    json test_value_int16_boundary_middle;
    test_value_int16_boundary_middle = numeric_limits<int16_t>::max()/2;

<<<<<<< HEAD
    database->setSignal(vss_test_path_int16, test_value_int16_boundary_middle);
    result = database->getSignal(vss_test_path_int16);
=======
    database->setSignal(channel,vss_test_path_int16, test_value_int16_boundary_middle);
    result = database->getSignal(channel, vss_test_path_int16);
>>>>>>> 44f26e0a

    BOOST_TEST(result["value"].as<int16_t>() == numeric_limits<int16_t>::max()/2);

    json test_value_int16_boundary_middle_neg;
    test_value_int16_boundary_middle_neg = numeric_limits<int16_t>::min()/2;

<<<<<<< HEAD
    database->setSignal(vss_test_path_int16, test_value_int16_boundary_middle_neg);
    result = database->getSignal(vss_test_path_int16);
=======
    database->setSignal(channel,vss_test_path_int16, test_value_int16_boundary_middle_neg);
    result = database->getSignal(channel, vss_test_path_int16);
>>>>>>> 44f26e0a

    BOOST_TEST(result["value"].as<int16_t>() == numeric_limits<int16_t>::min()/2);

    // Test out of bound
    isExceptionThrown = false;
    json test_value_int16_boundary_low_outbound;
    test_value_int16_boundary_low_outbound = "-32769";
    try {
<<<<<<< HEAD
       database->setSignal(vss_test_path_int16, test_value_int16_boundary_low_outbound);
=======
       database->setSignal(channel,vss_test_path_int16, test_value_int16_boundary_low_outbound);
>>>>>>> 44f26e0a
    } catch (outOfBoundException & e) {
       isExceptionThrown =  true;
    }
    BOOST_TEST(isExceptionThrown == true);

    isExceptionThrown = false;

    json test_value_int16_boundary_high_outbound;
    test_value_int16_boundary_high_outbound = "32768";
    try {
<<<<<<< HEAD
       database->setSignal(vss_test_path_int16, test_value_int16_boundary_high_outbound);
=======
       database->setSignal(channel,vss_test_path_int16, test_value_int16_boundary_high_outbound);
>>>>>>> 44f26e0a
    } catch (outOfBoundException & e) {
       isExceptionThrown =  true;
    }

    BOOST_TEST(isExceptionThrown == true);


//---------------------  int32 SET/GET TEST ------------------------------------

    json test_value_int32_boundary_low;
    test_value_int32_boundary_low = numeric_limits<int32_t>::min();

<<<<<<< HEAD
    database->setSignal(vss_test_path_int32, test_value_int32_boundary_low);
    result = database->getSignal(vss_test_path_int32);
=======
    database->setSignal(channel,vss_test_path_int32, test_value_int32_boundary_low);
    result = database->getSignal(channel, vss_test_path_int32);
>>>>>>> 44f26e0a

    BOOST_TEST(result["value"].as<int32_t>() == numeric_limits<int32_t>::min());

    json test_value_int32_boundary_high;
    test_value_int32_boundary_high = numeric_limits<int32_t>::max() ;

<<<<<<< HEAD
    database->setSignal(vss_test_path_int32, test_value_int32_boundary_high);
    result = database->getSignal(vss_test_path_int32);
=======
    database->setSignal(channel,vss_test_path_int32, test_value_int32_boundary_high);
    result = database->getSignal(channel, vss_test_path_int32);
>>>>>>> 44f26e0a

    BOOST_TEST(result["value"].as<int32_t>() == numeric_limits<int32_t>::max());

    json test_value_int32_boundary_middle;
    test_value_int32_boundary_middle = numeric_limits<int32_t>::max() / 2;

<<<<<<< HEAD
    database->setSignal(vss_test_path_int32, test_value_int32_boundary_middle);
    result = database->getSignal(vss_test_path_int32);
=======
    database->setSignal(channel,vss_test_path_int32, test_value_int32_boundary_middle);
    result = database->getSignal(channel, vss_test_path_int32);
>>>>>>> 44f26e0a

    BOOST_TEST(result["value"].as<int32_t>() == numeric_limits<int32_t>::max() / 2);

    json test_value_int32_boundary_middle_neg;
    test_value_int32_boundary_middle_neg = numeric_limits<int32_t>::min() / 2;

<<<<<<< HEAD
    database->setSignal(vss_test_path_int32, test_value_int32_boundary_middle_neg);
    result = database->getSignal(vss_test_path_int32);
=======
    database->setSignal(channel,vss_test_path_int32, test_value_int32_boundary_middle_neg);
    result = database->getSignal(channel, vss_test_path_int32);
>>>>>>> 44f26e0a

    BOOST_TEST(result["value"].as<int32_t>() == numeric_limits<int32_t>::min() / 2);

    // Test out of bound
    isExceptionThrown = false;
    json test_value_int32_boundary_low_outbound;
    int64_t minInt32_value = numeric_limits<int32_t>::min();
    test_value_int32_boundary_low_outbound = "-2147483649";
    try {
<<<<<<< HEAD
       database->setSignal(vss_test_path_int32, test_value_int32_boundary_low_outbound);
=======
       database->setSignal(channel,vss_test_path_int32, test_value_int32_boundary_low_outbound);
>>>>>>> 44f26e0a
    } catch (outOfBoundException & e) {
       isExceptionThrown =  true;
    }
    BOOST_TEST(isExceptionThrown == true);

    isExceptionThrown = false;

    json test_value_int32_boundary_high_outbound;
    int64_t maxInt32_value = numeric_limits<int32_t>::max();
    test_value_int32_boundary_high_outbound = "2147483648";
    try {
<<<<<<< HEAD
       database->setSignal(vss_test_path_int32, test_value_int32_boundary_high_outbound);
=======
       database->setSignal(channel,vss_test_path_int32, test_value_int32_boundary_high_outbound);
>>>>>>> 44f26e0a
    } catch (outOfBoundException & e) {
       isExceptionThrown =  true;
    }

    BOOST_TEST(isExceptionThrown == true);

//---------------------  Float SET/GET TEST ------------------------------------
    json test_value_Float_boundary_low;
    test_value_Float_boundary_low = std::numeric_limits<float>::min();

<<<<<<< HEAD
    database->setSignal(vss_test_path_Float, test_value_Float_boundary_low);
    result = database->getSignal(vss_test_path_Float);
=======
    database->setSignal(channel,vss_test_path_Float, test_value_Float_boundary_low);
    result = database->getSignal(channel, vss_test_path_Float);
>>>>>>> 44f26e0a


    BOOST_TEST(result["value"].as<float>() == std::numeric_limits<float>::min());

    json test_value_Float_boundary_high;
    test_value_Float_boundary_high = std::numeric_limits<float>::max();

<<<<<<< HEAD
    database->setSignal(vss_test_path_Float, test_value_Float_boundary_high);
    result = database->getSignal(vss_test_path_Float);
=======
    database->setSignal(channel,vss_test_path_Float, test_value_Float_boundary_high);
    result = database->getSignal(channel, vss_test_path_Float);
>>>>>>> 44f26e0a

    BOOST_TEST(result["value"].as<float>() == std::numeric_limits<float>::max());


    json test_value_Float_boundary_middle;
    test_value_Float_boundary_middle = std::numeric_limits<float>::max() / 2;

<<<<<<< HEAD
    database->setSignal(vss_test_path_Float, test_value_Float_boundary_middle);
    result = database->getSignal(vss_test_path_Float);
=======
    database->setSignal(channel,vss_test_path_Float, test_value_Float_boundary_middle);
    result = database->getSignal(channel, vss_test_path_Float);
>>>>>>> 44f26e0a


    BOOST_TEST(result["value"].as<float>() == std::numeric_limits<float>::max() / 2);

    json test_value_Float_boundary_middle_neg;
    test_value_Float_boundary_middle_neg = std::numeric_limits<float>::min() * 2;

<<<<<<< HEAD
    database->setSignal(vss_test_path_Float, test_value_Float_boundary_middle_neg);
    result = database->getSignal(vss_test_path_Float);
=======
    database->setSignal(channel,vss_test_path_Float, test_value_Float_boundary_middle_neg);
    result = database->getSignal(channel, vss_test_path_Float);
>>>>>>> 44f26e0a

    BOOST_TEST(result["value"].as<float>() == std::numeric_limits<float>::min() * 2);


    
//---------------------  Double SET/GET TEST ------------------------------------

    json test_value_Double_boundary_low;
    test_value_Double_boundary_low = std::numeric_limits<double>::min();

<<<<<<< HEAD
    database->setSignal(vss_test_path_Double, test_value_Double_boundary_low);
    result = database->getSignal(vss_test_path_Double);
=======
    database->setSignal(channel,vss_test_path_Double, test_value_Double_boundary_low);
    result = database->getSignal(channel, vss_test_path_Double);
>>>>>>> 44f26e0a

    BOOST_TEST(result["value"].as<double>() == std::numeric_limits<double>::min());

    json test_value_Double_boundary_high;
    test_value_Double_boundary_high = std::numeric_limits<double>::max();

<<<<<<< HEAD
    database->setSignal(vss_test_path_Double, test_value_Double_boundary_high);
    result = database->getSignal(vss_test_path_Double);
=======
    database->setSignal(channel,vss_test_path_Double, test_value_Double_boundary_high);
    result = database->getSignal(channel, vss_test_path_Double);
>>>>>>> 44f26e0a

    BOOST_TEST(result["value"].as<double>() == std::numeric_limits<double>::max());


    json test_value_Double_boundary_middle;
    test_value_Double_boundary_middle = std::numeric_limits<double>::max() / 2;

<<<<<<< HEAD
    database->setSignal(vss_test_path_Double, test_value_Double_boundary_middle);
    result = database->getSignal(vss_test_path_Double);
=======
    database->setSignal(channel,vss_test_path_Double, test_value_Double_boundary_middle);
    result = database->getSignal(channel, vss_test_path_Double);
>>>>>>> 44f26e0a

    BOOST_TEST(result["value"].as<double>() == std::numeric_limits<double>::max() / 2);

    json test_value_Double_boundary_middle_neg;
    test_value_Double_boundary_middle_neg = std::numeric_limits<double>::min() * 2;

<<<<<<< HEAD
    database->setSignal(vss_test_path_Double, test_value_Double_boundary_middle_neg);
    result = database->getSignal(vss_test_path_Double);
=======
    database->setSignal(channel,vss_test_path_Double, test_value_Double_boundary_middle_neg);
    result = database->getSignal(channel, vss_test_path_Double);
>>>>>>> 44f26e0a

    BOOST_TEST(result["value"].as<double>() == std::numeric_limits<double>::min() * 2);

    


//---------------------  String SET/GET TEST ------------------------------------

    json test_value_String_empty;
    test_value_String_empty = "";

<<<<<<< HEAD
    database->setSignal(vss_test_path_string, test_value_String_empty);
    result = database->getSignal(vss_test_path_string);
=======
    database->setSignal(channel,vss_test_path_string, test_value_String_empty);
    result = database->getSignal(channel, vss_test_path_string);
>>>>>>> 44f26e0a

    BOOST_TEST(result["value"].as<std::string>() == "");

    json test_value_String_null;
    test_value_String_null = "\0";

<<<<<<< HEAD
    database->setSignal(vss_test_path_string, test_value_String_null);
    result = database->getSignal(vss_test_path_string);
=======
    database->setSignal(channel,vss_test_path_string, test_value_String_null);
    result = database->getSignal(channel, vss_test_path_string);
>>>>>>> 44f26e0a

    BOOST_TEST(result["value"].as<std::string>() == "\0");

    json test_value_String_long;
    test_value_String_long = "hello to w3c vis server unit test with boost libraries! This is a test string to test string data type without special characters, but this string is pretty long";

<<<<<<< HEAD
    database->setSignal(vss_test_path_string, test_value_String_long);
    result = database->getSignal(vss_test_path_string);
=======
    database->setSignal(channel,vss_test_path_string, test_value_String_long);
    result = database->getSignal(channel, vss_test_path_string);
>>>>>>> 44f26e0a

    BOOST_TEST(result["value"].as<std::string>() == test_value_String_long);

    json test_value_String_long_with_special_chars;
    test_value_String_long_with_special_chars = "hello to w3c vis server unit test with boost libraries! This is a test string conatains special chars like üö Ä? $ % #";

<<<<<<< HEAD
    database->setSignal(vss_test_path_string, test_value_String_long_with_special_chars);
    result = database->getSignal(vss_test_path_string);
=======
    database->setSignal(channel,vss_test_path_string, test_value_String_long_with_special_chars);
    result = database->getSignal(channel, vss_test_path_string);
>>>>>>> 44f26e0a

    BOOST_TEST(result["value"].as<std::string>() == test_value_String_long_with_special_chars);

//---------------------  Boolean SET/GET TEST ------------------------------------
    json test_value_bool_false;
    test_value_bool_false = false;

<<<<<<< HEAD
    database->setSignal(vss_test_path_boolean, test_value_bool_false);
    result = database->getSignal(vss_test_path_boolean);
=======
    database->setSignal(channel,vss_test_path_boolean, test_value_bool_false);
    result = database->getSignal(channel, vss_test_path_boolean);
>>>>>>> 44f26e0a

    BOOST_TEST(result["value"].as<bool>() == test_value_bool_false);

    json test_value_bool_true;
    test_value_bool_true = true;

<<<<<<< HEAD
    database->setSignal(vss_test_path_boolean, test_value_bool_true);
    result = database->getSignal(vss_test_path_boolean);
=======
    database->setSignal(channel,vss_test_path_boolean, test_value_bool_true);
    result = database->getSignal(channel, vss_test_path_boolean);
>>>>>>> 44f26e0a

    BOOST_TEST(result["value"].as<bool>() == test_value_bool_true);
}



// -------------------------------- Metadata test ----------------------------------

BOOST_AUTO_TEST_CASE(test_metadata_simple)
{
    VSSPath test_path = VSSPath::fromVSSGen1("Vehicle.OBD.EngineSpeed"); // pass a valid path without wildcard.

    json result = database->getMetaData(test_path);

    json expected = json::parse(R"({
    "Vehicle": {
        "children": {
            "OBD": {
                "children": {
                    "EngineSpeed": {
                        "description": "PID 0C - Engine speed measured as rotations per minute",
                        "type": "sensor",
                        "datatype": "float",
                        "uuid": "45b85b6ba8555ccb8ca5c9b96ab5f94e",
                        "unit": "rpm"
                    }
                },
                "description": "OBD data.",
                "uuid": "423b844a2f3b51a688b0ab74ecb6eae4",
                "type": "branch"
            }
        },
        "description": "High-level vehicle data.",
        "uuid": "1c72453e738511e9b29ad46a6a4b77e9",
        "type": "branch"
    }
    })");

    BOOST_TEST(result ==  expected);
}

BOOST_AUTO_TEST_CASE(test_metadata_with_wildcard)
{
    VSSPath test_path = VSSPath::fromVSSGen1("Vehicle.*.EngineSpeed"); // pass a valid path with wildcard.

    json result = database->getMetaData(test_path);

    json expected = json::parse(R"({
    "Vehicle": {
        "children": {
            "OBD": {
                "children": {
                    "EngineSpeed": {
                        "description": "PID 0C - Engine speed measured as rotations per minute",
                        "uuid": "45b85b6ba8555ccb8ca5c9b96ab5f94e",
                        "datatype": "float",
                        "type": "sensor",
                        "unit": "rpm"
                    }
                },
                "description": "OBD data.",
                "uuid": "423b844a2f3b51a688b0ab74ecb6eae4",
                "type": "branch"
            }
        },
        "description": "High-level vehicle data.",
        "uuid": "1c72453e738511e9b29ad46a6a4b77e9",
        "type": "branch"
    }
    })");

    BOOST_TEST(result ==  expected);
}

BOOST_AUTO_TEST_CASE(test_metadata_branch)
{
    VSSPath test_path = VSSPath::fromVSSGen1("Vehicle.Chassis.SteeringWheel"); // pass a valid branch path without wildcard.

    json result = database->getMetaData(test_path);

    json expected = json::parse(R"({
    "Vehicle": {
        "children": {
            "Chassis": {
                "children": {
                    "SteeringWheel": {
                        "children": {
                            "Angle": {
                                "description": "Steering wheel angle. Positive = degrees to the left. Negative = degrees to the right.",
                                "type": "sensor",
                                "datatype": "int16",
                                "unit": "degrees",
                                "uuid": "b4d1437aad9d5be38fe325954deb131a"
                            },
                            "Extension": {
                                "description": "Steering wheel column extension from dashboard. 0 = Closest to dashboard. 100 = Furthest from dashboard.",
                                "type": "actuator",
                                "datatype": "uint8",
                                "max": 100,
                                "min": 0,
                                "unit": "percent",
                                "uuid": "2704da815c8a5ce798d1db0042a040e7"
                            },
                            "Tilt": {
                                "description": "Steering wheel column tilt. 0 = Lowest position. 100 = Highest position.",
                                "type": "actuator",
                                "datatype": "uint8",
                                "max": 100,
                                "min": 0,
                                "unit": "percent",
                                "uuid": "927d3bca395a568ab282486579351704"
                            }
                        },
                        "description": "Steering wheel signals",
                        "type": "branch",
                        "uuid": "c7c33837f61559378630a6a021591c45"
                    }
                },
                "description": "All data concerning steering, suspension, wheels, and brakes.",
                "type": "branch",
                "uuid": "b7b7566dd46951eb8a321babc6e236ec"
            }
        },
        "description": "High-level vehicle data.",
        "type": "branch",
        "uuid": "1c72453e738511e9b29ad46a6a4b77e9"
    }
  }
)");

    BOOST_TEST(result ==  expected);
}

BOOST_AUTO_TEST_CASE(test_metadata_branch_with_wildcard)
{
    VSSPath test_path = VSSPath::fromVSSGen1("Vehicle.*.SteeringWheel"); // pass a valid branch path with wildcard.

    json result = database->getMetaData(test_path);

    json expected = json::parse(R"({
  "Vehicle": {
    "children": {
      "Cabin": {
        "children": {
          "SteeringWheel": {
            "children": {
              "Position": {
                "datatype": "string",
                "description": "Position of the steering wheel inside the cabin",
                "enum": [
                  "front_left",
                  "front_right"
                ],
                "type": "attribute",
                "uuid": "e3e2fad9ee16547c89881fce84ba381f",
                "value": "front_left"
              }
            },
            "description": "Steering wheel configuration attributes",
            "type": "branch",
            "uuid": "b6e4c824083a58a794386fd41dc854b5"
          }
        },
        "description": "All in-cabin components, including doors.",
        "type": "branch",
        "uuid": "2a9e2e147fd7517baee92a29c5462ddd"
      }
    },
    "description": "High-level vehicle data.",
    "type": "branch",
    "uuid": "1c72453e738511e9b29ad46a6a4b77e9"
  }
}
)");

    BOOST_TEST(result ==  expected);
}


//----------------------------------------------------VssCommandProcessor Tests ------------------------------------------------------------------------

BOOST_AUTO_TEST_CASE(process_query_set_get_simple)
{
   WsChannel channel;
   channel.setConnID(1234);
   string authReq(R"({
		"action": "authorize",
		"requestId": "87568"
	})");
   json authReqJson = json::parse(authReq);
   authReqJson["tokens"] = AUTH_JWT;
   commandProc->processQuery(authReqJson.as_string(),channel);

   string set_request(R"({
		"action": "set",
		"path": "Vehicle.OBD.EngineSpeed",
		"requestId": "8750",
                "value" : 2345.0
	})");

   string set_response = commandProc->processQuery(set_request,channel);
   json set_response_json = json::parse(set_response);

   json set_response_expected = json::parse(R"({
    "action": "set",
    "requestId": "8750"
     }
     )");


   BOOST_TEST(set_response_json.contains("timestamp") == true);
   // remove timestamp to match
   set_response_json.erase("timestamp");

   BOOST_TEST(set_response_json == set_response_expected);


   string get_request(R"({
		"action": "get",
		"path": "Vehicle.OBD.EngineSpeed",
		"requestId": "8756"
	})");

   string response = commandProc->processQuery(get_request,channel);
#ifdef JSON_SIGNING_ON
   response = json_signer->decode(response);
#endif

   json expected = json::parse(R"({
    "action": "get",
    "path": "Vehicle.OBD.EngineSpeed",
    "requestId": "8756",
    "value": 2345.0
    })");

   json response_json = json::parse(response);


   BOOST_TEST(response_json.contains("timestamp") == true);

   // remove timestamp to match
   response_json.erase("timestamp");
   BOOST_TEST(response_json == expected);
}


BOOST_AUTO_TEST_CASE(process_query_get_withwildcard)
{
   WsChannel channel;
   channel.setConnID(1234);
   string authReq(R"({
		"action": "authorize",
		"requestId": "87568"
	})");
   json authReqJson = json::parse(authReq);
   authReqJson["tokens"] = AUTH_JWT;
   commandProc->processQuery(authReqJson.as_string(),channel);
   string request(R"({
		"action": "get",
		"path": "Vehicle.*.EngineSpeed",
		"requestId": "8756"
	})");

   string response = commandProc->processQuery(request,channel);

   json expected = json::parse(R"({
    "action": "get",
    "path": "Vehicle.OBD.EngineSpeed",
    "requestId": "8756",
    "value": 2345
    })");

#ifdef JSON_SIGNING_ON
   response = json_signer->decode(response);
#endif

   json response_json = json::parse(response);




   BOOST_TEST(response_json.contains("timestamp") == true);

   // remove timestamp to match
   response_json.erase("timestamp");
   BOOST_TEST(response_json == expected);
}

/* Multiset currently not supported. May be reintorduced in Gen2 */

/*
BOOST_AUTO_TEST_CASE(process_query_set_get_withwildcard)
{
   WsChannel channel;
   channel.setConnID(1234);
   string authReq(R"({
		"action": "authorize",
		"requestId": "87568"
	})");
   json authReqJson = json::parse(authReq);
   authReqJson["tokens"] = AUTH_JWT;
   commandProc->processQuery(authReqJson.as_string(),channel);

   string set_request(R"({
		"action": "set",
		"path": "Vehicle.Chassis.Axle.*.Wheel.*.Tire.Temperature",
		"requestId": "8750",
                "value" : [{"Row1.Wheel.Right.Tire.Temperature":35}, {"Row1.Wheel.Left.Tire.Temperature":50}, {"Row2.Wheel.Right.Tire.Temperature":65}, {"Row2.Wheel.Left.Tire.Temperature":80}]
	})");

   string set_response = commandProc->processQuery(set_request,channel);
   json set_response_json = json::parse(set_response);

   json set_response_expected = json::parse(R"({
    "action": "set",
    "requestId": "8750"
     }
     )");


   BOOST_TEST(set_response_json.contains("timestamp") == true);
   // remove timestamp to match
   set_response_json.erase("timestamp");

   BOOST_TEST(set_response_json == set_response_expected);


   string get_request(R"({
		"action": "get",
		"path": "Vehicle.Chassis.Axle.*.Wheel.*.Tire.Temperature",
		"requestId": "8756"
	})");

   string response = commandProc->processQuery(get_request,channel);



   json expected = json::parse(R"({
    "action": "get",
    "requestId": "8756",
    "value": [
        {
            "Vehicle.Chassis.Axle.Row2.Wheel.Right.Tire.Temperature": 65
        },
        {
            "Vehicle.Chassis.Axle.Row2.Wheel.Left.Tire.Temperature": 80
        },
        {
            "Vehicle.Chassis.Axle.Row1.Wheel.Right.Tire.Temperature": 35
        },
        {
            "Vehicle.Chassis.Axle.Row1.Wheel.Left.Tire.Temperature": 50
        }
      ]
    }
    )");

#ifdef JSON_SIGNING_ON
   response = json_signer->decode(response);
#endif

   json response_json = json::parse(response);

   BOOST_TEST(response_json.contains("timestamp") == true);

   // remove timestamp to match
   response_json.erase("timestamp");
   BOOST_TEST(response_json == expected);
}
*/


BOOST_AUTO_TEST_CASE(process_query_get_withwildcard_invalid)
{
   WsChannel channel;
   channel.setConnID(1234);
   string authReq(R"({
		"action": "authorize",
		"requestId": "87568"
	})");
   json authReqJson = json::parse(authReq);
   authReqJson["tokens"] = AUTH_JWT;
   commandProc->processQuery(authReqJson.as_string(),channel);
   string request(R"({
		"action": "get",
		"path": "Signal.*.RPM1",
		"requestId": "8756"
	})");

   string response = commandProc->processQuery(request,channel);
#ifdef JSON_SIGNING_ON
   response = json_signer->decode(response);
#endif

   json expected = json::parse(R"({
                         "action":"get",
                         "error":{"message":"I can not find Signal.*.RPM1 in my db","number":404,"reason":"Path not found"},
                         "requestId":"8756"
                         })");

   json response_json = json::parse(response);


   BOOST_TEST(response_json.contains("timestamp") == true);

   // remove timestamp to match
   response_json.erase("timestamp");
   BOOST_TEST(response_json == expected);
}

/* Multiset not supported, will reappear with Gen2  support */
/*
BOOST_AUTO_TEST_CASE(process_query_set_withwildcard_invalid)
{
   WsChannel channel;
   channel.setConnID(1234);
   string authReq(R"({
		"action": "authorize",
		"requestId": "87568"
	})");
   json authReqJson = json::parse(authReq);
   authReqJson["tokens"] = AUTH_JWT;
   commandProc->processQuery(authReqJson.as_string(),channel);
   string request(R"({
		"action": "set",
		"path": "Signal.OBD.*",
                "value" : [{"RPM1" : 345} , {"Speed1" : 546}],
		"requestId": "8756"
	})");

   string response = commandProc->processQuery(request,channel);

   json expected = json::parse(R"({
                              "action":"set",
                              "error":{"message":"I can not find Signal.OBD.* in my db","number":404,"reason":"Path not found"},
                              "requestId":"8756"
                              })");

   json response_json = json::parse(response);


   BOOST_TEST(response_json.contains("timestamp") == true);

   // remove timestamp to match
   response_json.erase("timestamp");
   BOOST_TEST(response_json == expected);
}
*/

///HERE
/* Multiset not supported, will reappear with Gen2  support */
/*
BOOST_AUTO_TEST_CASE(process_query_set_invalid_value)
{
   WsChannel channel;
   channel.setConnID(1234);
   string authReq(R"({
		"action": "authorize",
		"requestId": "87568"
	})");
   json authReqJson = json::parse(authReq);
   authReqJson["tokens"] = AUTH_JWT;
   commandProc->processQuery(authReqJson.as_string(),channel);
   string request(R"({
		"action": "set",
		"path": "Vehicle.OBD.*",
                "value" : [{"ThrottlePosition" : 34563843034034845945054}],
		"requestId": "8756"
	})");

   string response = commandProc->processQuery(request,channel);

   json expected = json::parse(R"({
                               "action":"set",
                               "error":{"message":"The type uint8 with value 3.45638e+22 is out of bound","number":400,"reason":"Value passed is out of bounds"},
                               "requestId":"8756"
                               })");

   json response_json = json::parse(response);


   BOOST_TEST(response_json.contains("timestamp") == true);

   // remove timestamp to match
   response_json.erase("timestamp");
   BOOST_TEST(response_json == expected);
}
*/

/* Multiset currently not supported, will come in Gen2 compliant way in the future */
/*
BOOST_AUTO_TEST_CASE(process_query_set_one_valid_one_invalid_value)
{
   WsChannel channel;
   channel.setConnID(1234);
   string authReq(R"({
		"action": "authorize",
		"requestId": "87568"
	})");
   json authReqJson = json::parse(authReq);
   authReqJson["tokens"] = AUTH_JWT;
   commandProc->processQuery(authReqJson.as_string(),channel);

   string request(R"({
		"action": "set",
		"path": "Vehicle.OBD.*",
                "value" : [{"ThrottlePosition" : 34563843034034845945054},{"EngineSpeed" : 1000}],
		"requestId": "8756"
	})");

   string response = commandProc->processQuery(request,channel);

   json expected = json::parse(R"({
                               "action":"set",
                               "error":{"message":"The type uint8 with value 3.45638e+22 is out of bound","number":400,"reason":"Value passed is out of bounds"},
                               "requestId":"8756"
                               })");

   json response_json = json::parse(response);


   BOOST_TEST(response_json.contains("timestamp") == true);

   // remove timestamp to match
   response_json.erase("timestamp");
   BOOST_TEST(response_json == expected);


   string request_getvalid(R"({
		"action": "get",
		"path": "Vehicle.*.EngineSpeed",
		"requestId": "8756"
	})");

   string response_getvalid = commandProc->processQuery(request_getvalid,channel);

   // This shows that the value from the previous test is not set because of out of bound exception for the ThrottlePosition value, Therefore the RPM was not set despite being   valid. if you swap the order in which the signals are set in above test case then the value here would be 1000.
   json expected_getvalid = json::parse(R"({
    "action": "get",
    "path": "Vehicle.OBD.EngineSpeed",
    "requestId": "8756",
    "value": 2345
    })");

#ifdef JSON_SIGNING_ON
   response_getvalid = json_signer->decode(response_getvalid);
#endif

   json response_response_getvalid_json = json::parse(response_getvalid);


   BOOST_TEST(response_response_getvalid_json.contains("timestamp") == true);

   // remove timestamp to match
   response_response_getvalid_json.erase("timestamp");
   BOOST_TEST(response_response_getvalid_json == expected_getvalid);
}
*/

//----------------------------------------------------json SigningHandler Tests ------------------------------------------------------------------------

BOOST_AUTO_TEST_CASE(json_SigningHandler)
{

   WsChannel channel;
   channel.setConnID(1234);
   string authReq(R"({
		"action": "authorize",
		"requestId": "87568"
	})");
   json authReqJson = json::parse(authReq);
   authReqJson["tokens"] = AUTH_JWT;
   commandProc->processQuery(authReqJson.as_string(),channel);

   string get_request(R"({
		"action": "get",
		"path": "Vehicle.OBD.EngineSpeed",
		"requestId": "8756"
	})");

   string response = commandProc->processQuery(get_request,channel);
#ifdef JSON_SIGNING_ON
   response = json_signer->decode(response);
#endif
   json response_json = json::parse(response);

   BOOST_TEST(response_json.contains("timestamp") == true);
   // remove timestamp to match
   response_json.erase("timestamp");

   json expected = json::parse(R"({
    "action": "get",
    "path": "Vehicle.OBD.EngineSpeed",
    "requestId": "8756",
    "value": 2345
    })");

   // Pre-check
   BOOST_TEST(response_json == expected);

#ifdef JSON_SIGNING_ON
   // sign the response json
   string signedData = json_signer->sign(response_json);


   // now decode the signed json
   string decoded_json_as_string = json_signer->decode(signedData);
   json decoded_json = json::parse(decoded_json_as_string);


   // Assert decodes and the expected json
   BOOST_TEST(decoded_json == expected);
#endif
}

//----------------------------------------------------Token permissions Tests ------------------------------------------------------------------------

BOOST_AUTO_TEST_CASE(permission_basic_read)
{
/*
    Token looks like this.

  {
  "sub": "Example JWT",
  "iss": "Eclipse kuksa",
  "admin": true,
  "iat": 1516239022,
  "exp": 1609372800,
  "kuksa-vss": {
    "Vehicle.OBD.EngineSpeed": "r"
  }
}
*/
   string AUTH_TOKEN = "eyJhbGciOiJSUzI1NiIsInR5cCI6IkpXVCJ9.eyJzdWIiOiJFeGFtcGxlIEpXVCIsImlzcyI6IkVjbGlwc2Uga3Vrc2EiLCJhZG1pbiI6dHJ1ZSwiaWF0IjoxNTE2MjM5MDIyLCJleHAiOjE2MDkzNzI4MDAsInczYy12c3MiOnsiVmVoaWNsZS5PQkQuRW5naW5lU3BlZWQiOiJyIn19.jbhdMq5hEWXXNfZn9xE4rECIWEVsw-q3g-jxp5lLS0VAZ2WYOGoSd5JX2P9YG0Lals7Ue0wdXtgLSFtvIGU4Ol2MuPaF-Rbb-Q5O4njxg60AZ00kr6RywpyGZHK0eT9MuFCnVMN8Krf3lo2pPB1ms-WAHX6rfArbXxx0FsMau9Ewn_3m3Sc-6sz5alQw1Y7Rk0GD9Y7WP_mbICU__gd40Ypu_ki1i59M8ba5GNfd8RytEIJXAg7RTcKREWDZfMdFH5X7F6gAPA7h_tVH3-bsbT-nOsKCbM-3PM0EKAOl104SwmKcqoWnfXbUow5zt25O8LYwmrukuRBtWiLI5FxeW6ovmS-1acvS3w1LXlQZVGWtM_ZC7shtHh-iz7nyL1WCTpZswHgoqVrvnJ0PVZQkBMBFKvsbu9WkWPUqHe0sx2cDUOdolelspfClO6iP7CYTUQQqyDov9zByDiBfQ7rILQ_LcwPG6UAAbEgM0pC_lntsPzbdcq0V-rE_OMO6y7HtmGN7GPhYHGU0K4qQBuYI_Pdn2gqyCEciI6_awB1LG4RwfoC8ietGUuGmxdcl2PWm0DI-Kj1f1bNlwc-54LKg8v5K54zsBdmK4SrrJ6Nt6OgCqq3On7zHfTDFN01dqWP6EoQHhEn6Akx5HiioTW3CHSVq6pd09Po5cgAAIoQE2U0";


   WsChannel channel;
   channel.setConnID(1234);
   string authReq(R"({
		"action": "authorize",
		"requestId": "87568"
	})");
   json authReqJson = json::parse(authReq);
   authReqJson["tokens"] = AUTH_TOKEN;
   commandProc->processQuery(authReqJson.as_string(),channel);
   string request(R"({
		"action": "get",
		"path": "Vehicle.OBD.EngineSpeed",
		"requestId": "8756"
	})");

   string response = commandProc->processQuery(request,channel);

   json expected = json::parse(R"({
    "action": "get",
    "path": "Vehicle.OBD.EngineSpeed",
    "requestId": "8756",
    "value": 2345
    })");

   json response_json = json::parse(response);


   BOOST_TEST(response_json.contains("timestamp") == true);

   // remove timestamp to match
   response_json.erase("timestamp");
   BOOST_TEST(response_json == expected);
}


BOOST_AUTO_TEST_CASE(permission_basic_read_with_wildcard_path)
{
/*
    Token looks like this.

  {
  "sub": "Example JWT",
  "iss": "Eclipse kuksa",
  "admin": true,
  "iat": 1516239022,
  "exp": 1609372800,
  "kuksa-vss": {
    "Vehicle.OBD.EngineSpeed": "r"
  }
}
*/
   string AUTH_TOKEN = "eyJhbGciOiJSUzI1NiIsInR5cCI6IkpXVCJ9.eyJzdWIiOiJFeGFtcGxlIEpXVCIsImlzcyI6IkVjbGlwc2Uga3Vrc2EiLCJhZG1pbiI6dHJ1ZSwiaWF0IjoxNTE2MjM5MDIyLCJleHAiOjE2MDkzNzI4MDAsInczYy12c3MiOnsiVmVoaWNsZS5PQkQuRW5naW5lU3BlZWQiOiJyIn19.jbhdMq5hEWXXNfZn9xE4rECIWEVsw-q3g-jxp5lLS0VAZ2WYOGoSd5JX2P9YG0Lals7Ue0wdXtgLSFtvIGU4Ol2MuPaF-Rbb-Q5O4njxg60AZ00kr6RywpyGZHK0eT9MuFCnVMN8Krf3lo2pPB1ms-WAHX6rfArbXxx0FsMau9Ewn_3m3Sc-6sz5alQw1Y7Rk0GD9Y7WP_mbICU__gd40Ypu_ki1i59M8ba5GNfd8RytEIJXAg7RTcKREWDZfMdFH5X7F6gAPA7h_tVH3-bsbT-nOsKCbM-3PM0EKAOl104SwmKcqoWnfXbUow5zt25O8LYwmrukuRBtWiLI5FxeW6ovmS-1acvS3w1LXlQZVGWtM_ZC7shtHh-iz7nyL1WCTpZswHgoqVrvnJ0PVZQkBMBFKvsbu9WkWPUqHe0sx2cDUOdolelspfClO6iP7CYTUQQqyDov9zByDiBfQ7rILQ_LcwPG6UAAbEgM0pC_lntsPzbdcq0V-rE_OMO6y7HtmGN7GPhYHGU0K4qQBuYI_Pdn2gqyCEciI6_awB1LG4RwfoC8ietGUuGmxdcl2PWm0DI-Kj1f1bNlwc-54LKg8v5K54zsBdmK4SrrJ6Nt6OgCqq3On7zHfTDFN01dqWP6EoQHhEn6Akx5HiioTW3CHSVq6pd09Po5cgAAIoQE2U0";


   WsChannel channel;
   channel.setConnID(1234);
   string authReq(R"({
		"action": "authorize",
		"requestId": "87568"
	})");
   json authReqJson = json::parse(authReq);
   authReqJson["tokens"] = AUTH_TOKEN;
   commandProc->processQuery(authReqJson.as_string(),channel);
   string request(R"({
		"action": "get",
		"path": "Vehicle.VehicleIdentification.*",
		"requestId": "8756"
	})");

   string response = commandProc->processQuery(request,channel);

   json expected = json::parse(R"({
    "action": "get",
    "requestId": "8756",
    "value": [{"Vehicle.VehicleIdentification.vehicleinteriorType":"---"},{"Vehicle.VehicleIdentification.vehicleinteriorColor":"---"},{"Vehicle.VehicleIdentification.vehicleSpecialUsage":"---"},{"Vehicle.VehicleIdentification.vehicleSeatingCapacity":"---"},{"Vehicle.VehicleIdentification.vehicleModelDate":"---"},{"Vehicle.VehicleIdentification.vehicleConfiguration":"---"},{"Vehicle.VehicleIdentification.purchaseDate":"---"},{"Vehicle.VehicleIdentification.productionDate":"---"},{"Vehicle.VehicleIdentification.meetsEmissionStandard":"---"},{"Vehicle.VehicleIdentification.knownVehicleDamages":"---"},{"Vehicle.VehicleIdentification.dateVehicleFirstRegistered":"---"},{"Vehicle.VehicleIdentification.bodyType":"---"},{"Vehicle.VehicleIdentification.Year":"---"},{"Vehicle.VehicleIdentification.WMI":"---"},{"Vehicle.VehicleIdentification.VIN":"---"},{"Vehicle.VehicleIdentification.Model":"---"},{"Vehicle.VehicleIdentification.Brand":"---"},{"Vehicle.VehicleIdentification.ACRISSCode":"---"}]
    })");

   json response_json = json::parse(response);


   BOOST_TEST(response_json.contains("timestamp") == true);

   // remove timestamp to match
   response_json.erase("timestamp");
   BOOST_TEST(response_json == expected);
}

BOOST_AUTO_TEST_CASE(permission_basic_read_with_branch_path)
{
/*
    Token looks like this.

  {
  "sub": "Example JWT",
  "iss": "Eclipse kuksa",
  "admin": true,
  "iat": 1516239022,
  "exp": 1609372800,
  "kuksa-vss": {
    "Vehicle.OBD.EngineSpeed": "r"
  }
}
*/
   string AUTH_TOKEN = "eyJhbGciOiJSUzI1NiIsInR5cCI6IkpXVCJ9.eyJzdWIiOiJFeGFtcGxlIEpXVCIsImlzcyI6IkVjbGlwc2Uga3Vrc2EiLCJhZG1pbiI6dHJ1ZSwiaWF0IjoxNTE2MjM5MDIyLCJleHAiOjE2MDkzNzI4MDAsInczYy12c3MiOnsiVmVoaWNsZS5PQkQuRW5naW5lU3BlZWQiOiJyIn19.jbhdMq5hEWXXNfZn9xE4rECIWEVsw-q3g-jxp5lLS0VAZ2WYOGoSd5JX2P9YG0Lals7Ue0wdXtgLSFtvIGU4Ol2MuPaF-Rbb-Q5O4njxg60AZ00kr6RywpyGZHK0eT9MuFCnVMN8Krf3lo2pPB1ms-WAHX6rfArbXxx0FsMau9Ewn_3m3Sc-6sz5alQw1Y7Rk0GD9Y7WP_mbICU__gd40Ypu_ki1i59M8ba5GNfd8RytEIJXAg7RTcKREWDZfMdFH5X7F6gAPA7h_tVH3-bsbT-nOsKCbM-3PM0EKAOl104SwmKcqoWnfXbUow5zt25O8LYwmrukuRBtWiLI5FxeW6ovmS-1acvS3w1LXlQZVGWtM_ZC7shtHh-iz7nyL1WCTpZswHgoqVrvnJ0PVZQkBMBFKvsbu9WkWPUqHe0sx2cDUOdolelspfClO6iP7CYTUQQqyDov9zByDiBfQ7rILQ_LcwPG6UAAbEgM0pC_lntsPzbdcq0V-rE_OMO6y7HtmGN7GPhYHGU0K4qQBuYI_Pdn2gqyCEciI6_awB1LG4RwfoC8ietGUuGmxdcl2PWm0DI-Kj1f1bNlwc-54LKg8v5K54zsBdmK4SrrJ6Nt6OgCqq3On7zHfTDFN01dqWP6EoQHhEn6Akx5HiioTW3CHSVq6pd09Po5cgAAIoQE2U0";


   WsChannel channel;
   channel.setConnID(1234);
   string authReq(R"({
		"action": "authorize",
		"requestId": "87568"
	})");
   json authReqJson = json::parse(authReq);
   authReqJson["tokens"] = AUTH_TOKEN;
   commandProc->processQuery(authReqJson.as_string(),channel);
   string request(R"({
		"action": "get",
		"path": "Vehicle.VehicleIdentification",
		"requestId": "8756"
	})");

   string response = commandProc->processQuery(request,channel);

   json expected = json::parse(R"({
                   "action":"get",
                   "requestId":"8756",
                   "value":[{"Vehicle.VehicleIdentification.vehicleinteriorType":"---"},{"Vehicle.VehicleIdentification.vehicleinteriorColor":"---"},{"Vehicle.VehicleIdentification.vehicleSpecialUsage":"---"},{"Vehicle.VehicleIdentification.vehicleSeatingCapacity":"---"},{"Vehicle.VehicleIdentification.vehicleModelDate":"---"},{"Vehicle.VehicleIdentification.vehicleConfiguration":"---"},{"Vehicle.VehicleIdentification.purchaseDate":"---"},{"Vehicle.VehicleIdentification.productionDate":"---"},{"Vehicle.VehicleIdentification.meetsEmissionStandard":"---"},{"Vehicle.VehicleIdentification.knownVehicleDamages":"---"},{"Vehicle.VehicleIdentification.dateVehicleFirstRegistered":"---"},{"Vehicle.VehicleIdentification.bodyType":"---"},{"Vehicle.VehicleIdentification.Year":"---"},{"Vehicle.VehicleIdentification.WMI":"---"},{"Vehicle.VehicleIdentification.VIN":"---"},{"Vehicle.VehicleIdentification.Model":"---"},{"Vehicle.VehicleIdentification.Brand":"---"},{"Vehicle.VehicleIdentification.ACRISSCode":"---"}]
        })");

   json response_json = json::parse(response);


   BOOST_TEST(response_json.contains("timestamp") == true);

   // remove timestamp to match
   response_json.erase("timestamp");
   BOOST_TEST(response_json == expected);
}

BOOST_AUTO_TEST_CASE(permission_basic_read_with_non_permitted_path)
{
/*
    Token looks like this.

  {
  "sub": "Example JWT",
  "iss": "Eclipse kuksa",
  "admin": true,
  "iat": 1516239022,
  "exp": 1609372800,
  "kuksa-vss": {
    "Vehicle.OBD.EngineSpeed": "r"
  }
}
*/
   string AUTH_TOKEN = "eyJhbGciOiJSUzI1NiIsInR5cCI6IkpXVCJ9.eyJzdWIiOiJFeGFtcGxlIEpXVCIsImlzcyI6IkVjbGlwc2Uga3Vrc2EiLCJhZG1pbiI6dHJ1ZSwiaWF0IjoxNTE2MjM5MDIyLCJleHAiOjE2MDkzNzI4MDAsInczYy12c3MiOnsiVmVoaWNsZS5PQkQuRW5naW5lU3BlZWQiOiJyIn19.VDr_UU_efYVaotMSRs-Ga7xf1a7ArEb0oTfJixTR4ah9aXnXYNHL-f4N4YZQ1A4mX3YhdcxifgV2kE1XwXE0XBoYjydy9g8pZhPm-fMF3z9zTeWRhPBSSHYLgcJQRINChtipmn1RIQxeeEqDX3E0n4utb0HfNXcEDTOKSeP4sFygjiDyEJYl_zn1JoMWfV8HJ9beYgVybKyMRLkM7FsGqT-aUOVfdxhH3nQSGFleI-nzFh6fFIaVbNdZo9u4moeIcaoeZJLJEe2410-xTtByxp_fN0OTxntHbloLSRLjY8MxC1hu1Uhbxs5GKPfJDV7ZhhbULzqqiRMSGn13ELJO-yPEnaHV8NZ8V9U6My-rBkEGgVcwCsbyDu-i7hAP8fepFCpyYfmZkypXxrZQHj8idJ16SXHNzNLL4Q7uiXSwc9oPSRI8FcbEwk-Ul7sD-X7kUqfFukO49NGUdobc-JhVzsJl-eofwe0H0Rq3hme6Rj1kFjitLYU2SyZjUsYrrGpYrghahh7MfSjf2lqNi159wfYtZtopoBrbPmAJ3HnzWXYM2ai0kroELRCaHz4adodMtem4qTBGJoYgG7hAg1OxvnbOdYOD7yZ46-RxBGgaoWuxAnQRHsnGs4j0SaXRTVWvTBHg21tI6AHo4wwyfUD4pGEaxB3M3bEH9m2hWl4HZpk";


   WsChannel channel;
   channel.setConnID(1234);
   string authReq(R"({
		"action": "authorize",
		"requestId": "87568"
	})");
   json authReqJson = json::parse(authReq);
   authReqJson["tokens"] = AUTH_TOKEN;
   string response=commandProc_auth->processQuery(authReqJson.as_string(),channel);
   
   string request(R"({
		"action": "get",
		"path": "Vehicle.OBD.Speed",
		"requestId": "8756"
	})");

   response = commandProc_auth->processQuery(request,channel);

   json expected = json::parse(R"({
                   "action":"get",
                   "error":{"message":"No read access to Vehicle.OBD.Speed","number":403,"reason":"Forbidden"},
                   "requestId":"8756"
        })");

   json response_json = json::parse(response);


   //BOOST_TEST(response_json.contains("timestamp") == true);

   // remove timestamp to match
   response_json.erase("timestamp");
   BOOST_TEST(response_json == expected);
}

BOOST_AUTO_TEST_CASE(permission_basic_read_with_invalid_permission_valid_path)
{
/*
    Token looks like this.

 {
  "sub": "Example JWT",
  "iss": "Eclipse kuksa",
  "admin": true,
  "iat": 1516239022,
  "exp": 1924948800,
  "kuksa-vss": {
    "Vehicle.OBD.EngineSpeed1": "r"    (non-existing path)
  }
}
*/
   string AUTH_TOKEN = "eyJhbGciOiJSUzI1NiIsInR5cCI6IkpXVCJ9.eyJzdWIiOiJFeGFtcGxlIEpXVCIsImlzcyI6IkVjbGlwc2Uga3Vrc2EiLCJhZG1pbiI6dHJ1ZSwiaWF0IjoxNTE2MjM5MDIyLCJleHAiOjE5MjQ5NDg4MDAsImt1a3NhLXZzcyI6eyJWZWhpY2xlLk9CRC5FbmdpbmVTcGVlZDEiOiJyIn19.rST_a1LunN5PT1UbqFfiSS5-75nX29fXh0ZUFbIGWADk7JInDDo7EP6tt2HmiX6vW3RoeKVoZCM_UB9fKfKmJMA9-pgBkeGjVcf8PmGzIJUKJPjPp3vRUrWop0UABeCqlnlQ7SFO3IlfcSarHg0P9SdmPQm6WOtJSqv806KIe5cLVhl9Ikr0cmYMO5IJ5IQzQP6cDcWl5zro75v5MtQbjHrNBKAm7qclQnBtx0oeMmdSmLQLJR0RLy10VeORtqqrSksy2QKmVkrmK2vX1GuwR-kOOEqBZWz9j8HJ4I05XpCdltKx1P41mQIWxZKUp87uKsqZBe_8V5Bd2bqYbP3MKyIxsZEUGUjjpbLogu1DBS05oJHc4_Al6AMclX5DVkWDL7M1HMGwgOAqIfsQwwiGJah6n9c43K2oDGHmsc0zrKmNcx-UDA7dqbg1PnrAWx7Ex__nI95zhoDYnbsoxLhg_tOVaCzvvA3pCU8IEDcTBSyDp-PUVzF6m3TbzJlwrLRP2_kzl48asn5U1fiMvGTFiVzRUv34uvnelQuK0954NsqnOi9tHAP2ljNrP75KuehAqmdWhHXWMkxoUFbQ974bWP6J0eYu1SnuQs2mR-3bf_HhxxPNI-5tgNOZ0ROwfDfHrOLdMP1RgoweLrpvmffwhV1aFTAQyvqjSJYVl9tZKfk";

   WsChannel channel;
   channel.setConnID(1234);
   string authReq(R"({
		"action": "authorize",
		"requestId": "87568"
	})");
   json authReqJson = json::parse(authReq);
   authReqJson["tokens"] = AUTH_TOKEN;
   commandProc_auth->processQuery(authReqJson.as_string(),channel);
   string request(R"({
		"action": "get",
		"path": "Vehicle/OBD/EngineSpeed",
		"requestId": "8756"
	})");

   string response = commandProc_auth->processQuery(request,channel);

   json expected = json::parse(R"({
                   "action":"get",
                   "error":{"message":"No read access to Vehicle/OBD/EngineSpeed","number":403,"reason":"Forbidden"},
                   "requestId":"8756"
        })");

   json response_json = json::parse(response);
   BOOST_TEST(response_json.contains("timestamp") == true);

   // remove timestamp to match
   response_json.erase("timestamp");

   BOOST_TEST(response_json == expected);
}

BOOST_AUTO_TEST_CASE(permission_basic_read_with_branch_permission_valid_path)
{
/*
    Token looks like this.

 {
  "sub": "Example JWT",
  "iss": "Eclipse kuksa",
  "admin": true,
  "iat": 1516239022,
  "exp": 1609372800,
  "kuksa-vss": {
    "Vehicle.OBD": "r"    (branch permission)
  }
}
*/
   string AUTH_TOKEN = "eyJhbGciOiJSUzI1NiIsInR5cCI6IkpXVCJ9.eyJzdWIiOiJFeGFtcGxlIEpXVCIsImlzcyI6IkVjbGlwc2Uga3Vrc2EiLCJhZG1pbiI6dHJ1ZSwiaWF0IjoxNTE2MjM5MDIyLCJleHAiOjE2MDkzNzI4MDAsInczYy12c3MiOnsiVmVoaWNsZS5PQkQiOiJyIn19.aFM4kmqmupJmxkCXXPHUnmC5JC4ioIYwczk_YcGLy8ULfT4As6fzZNnAFTZVk-axBbIHnU3aUTigI5wZroF0ZkdWzJ1FA1-ZEXRLwUug9pigOC4hvTn4layT4tSEylHm3Mhh8M3Z0O4QKr-TuKZgZcbIICjrI3GQvm0kdkAO1hUTDPF2yQv16qCPuWvmJEDmy70MjzZfKIy94LCXL6Gf1OdIo4hXIbhLFPOR4ea8iaEz35VEjEZ828KbP8DCXRNWlad-CjAx7f4whS_YHctVZelFoa5G-MzNXRcr54VmkGbYM4WGDn6Twamsfb7YmwROzNmsI8DNahWWXciWxVZElsAexKx5yFXr3CslxG8dbgZgHWQ1tZe0Nq1b-4XUkomz6e6hd0iUF913D-TjvBACz4fpl5_28Wr0TMy84w1DvkpfNmgQ_1fiZNbho2uBxDoisfDWq_sI_ph0xO5mu-HKrs2T_tkuFveCPDHvIm1uZIzT8hX2cFDoBNClUlf4BOo6EHw3Ax9ISr28WzRxpZPOs9bYh4AIlnkqh28P91emK7pdb4eXhZKm3ZVWGEA17pLUUraxEhTYWXAFMsafwqTAaUhYt-JUBiExvHRvZpa49UDkXd4lJvl9gYO9YPiyrG6dioIsK9QSw-Mhob2WacRUzbG0O8V9uVApjw73tK4FYhA";


   WsChannel channel;
   channel.setConnID(1234);
   string authReq(R"({
		"action": "authorize",
		"requestId": "87568"
	})");
   json authReqJson = json::parse(authReq);
   authReqJson["tokens"] = AUTH_TOKEN;
   commandProc->processQuery(authReqJson.as_string(),channel);
   string request(R"({
		"action": "get",
		"path": "Vehicle.OBD.EngineSpeed",
		"requestId": "8756"
	})");

   string response = commandProc->processQuery(request,channel);

  json expected = json::parse(R"({
    "action": "get",
    "path": "Vehicle.OBD.EngineSpeed",
    "requestId": "8756",
    "value": 2345
    })");

   json response_json = json::parse(response);


   BOOST_TEST(response_json.contains("timestamp") == true);

   // remove timestamp to match
   response_json.erase("timestamp");
   BOOST_TEST(response_json == expected);
}

BOOST_AUTO_TEST_CASE(permission_basic_read_with_branch_permission_valid_path_2)
{
/*
    Token looks like this.

 {
  "sub": "Example JWT",
  "iss": "Eclipse kuksa",
  "admin": true,
  "iat": 1516239022,
  "exp": 1609372800,
  "kuksa-vss": {
    "Vehicle.OBD.*": "r"    (branch permission with a *)
  }
}
*/
   string AUTH_TOKEN = "eyJhbGciOiJSUzI1NiIsInR5cCI6IkpXVCJ9.eyJzdWIiOiJFeGFtcGxlIEpXVCIsImlzcyI6IkVjbGlwc2Uga3Vrc2EiLCJhZG1pbiI6dHJ1ZSwiaWF0IjoxNTE2MjM5MDIyLCJleHAiOjE2MDkzNzI4MDAsInczYy12c3MiOnsiVmVoaWNsZS5PQkQiOiJyIn19.aFM4kmqmupJmxkCXXPHUnmC5JC4ioIYwczk_YcGLy8ULfT4As6fzZNnAFTZVk-axBbIHnU3aUTigI5wZroF0ZkdWzJ1FA1-ZEXRLwUug9pigOC4hvTn4layT4tSEylHm3Mhh8M3Z0O4QKr-TuKZgZcbIICjrI3GQvm0kdkAO1hUTDPF2yQv16qCPuWvmJEDmy70MjzZfKIy94LCXL6Gf1OdIo4hXIbhLFPOR4ea8iaEz35VEjEZ828KbP8DCXRNWlad-CjAx7f4whS_YHctVZelFoa5G-MzNXRcr54VmkGbYM4WGDn6Twamsfb7YmwROzNmsI8DNahWWXciWxVZElsAexKx5yFXr3CslxG8dbgZgHWQ1tZe0Nq1b-4XUkomz6e6hd0iUF913D-TjvBACz4fpl5_28Wr0TMy84w1DvkpfNmgQ_1fiZNbho2uBxDoisfDWq_sI_ph0xO5mu-HKrs2T_tkuFveCPDHvIm1uZIzT8hX2cFDoBNClUlf4BOo6EHw3Ax9ISr28WzRxpZPOs9bYh4AIlnkqh28P91emK7pdb4eXhZKm3ZVWGEA17pLUUraxEhTYWXAFMsafwqTAaUhYt-JUBiExvHRvZpa49UDkXd4lJvl9gYO9YPiyrG6dioIsK9QSw-Mhob2WacRUzbG0O8V9uVApjw73tK4FYhA";


   WsChannel channel;
   channel.setConnID(1234);
   string authReq(R"({
		"action": "authorize",
		"requestId": "87568"
	})");
   json authReqJson = json::parse(authReq);
   authReqJson["tokens"] = AUTH_TOKEN;
   commandProc->processQuery(authReqJson.as_string(),channel);
   string request(R"({
		"action": "get",
		"path": "Vehicle.OBD.EngineSpeed",
		"requestId": "8756"
	})");

   string response = commandProc->processQuery(request,channel);

  json expected = json::parse(R"({
    "action": "get",
    "path": "Vehicle.OBD.EngineSpeed",
    "requestId": "8756",
    "value": 2345
    })");

   json response_json = json::parse(response);


   BOOST_TEST(response_json.contains("timestamp") == true);

   // remove timestamp to match
   response_json.erase("timestamp");
   BOOST_TEST(response_json == expected);
}

BOOST_AUTO_TEST_CASE(permission_basic_read_with_wildcard_permission)
{
/*
    Token looks like this.

 {
  "sub": "Example JWT",
  "iss": "Eclipse kuksa",
  "admin": true,
  "iat": 1516239022,
  "exp": 1609372800,
  "kuksa-vss": {
    "Vehicle.*.EngineSpeed": "r"    (permission with a *)
  }
}
*/
   string AUTH_TOKEN = "eyJhbGciOiJSUzI1NiIsInR5cCI6IkpXVCJ9.eyJzdWIiOiJFeGFtcGxlIEpXVCIsImlzcyI6IkVjbGlwc2Uga3Vrc2EiLCJhZG1pbiI6dHJ1ZSwiaWF0IjoxNTE2MjM5MDIyLCJleHAiOjE2MDkzNzI4MDAsInczYy12c3MiOnsiVmVoaWNsZS4qLkVuZ2luZVNwZWVkIjoiciJ9fQ.fUyHFOh3rD2IwOVMIYzNKdR4Y6IbKmQhN3Y2pGfcOy8SjXcE5MS6owIYRUVCxnlnH9-ywpNrwvePgKPHnjnWq8wSHr6I22zh3dNty0dFn-gJ82LQ-aNRKcweFqZXXP7-b-__Lc_ivEZpl-w0T9IzPWsUhZyt82XIPkzOZrfULv-DhXpoVIFTr-nz7KSpypcp0j_zXvbkf35bLLwcca7nMY5a9ftMKzMcv4xWekjPQQYvGchtLi1lOG1k8iHlf_cGsVEE4CK55x3bkrEjOYagT7WlRkMgR4F4HOzG0LNHsiXEVpNf17cs1Fsy6K5ObY-_J4BCx8wWGc7Bnkg4yap_3jG1IW_o7gcINcx4WiTNHz42LU6d0GQ9spc3vSP5vPm7J1aglBqazYf-tWRHp7QF8WDtAgenLpb4Ld4n_Aq5gHBWfOlt4tCyMgOgLlnzUJT1yc65vNesB7zUAFCdJ49kSV4Lwf0hv4W-hXl3wUPvb06yaff4U2_zrDQOc7GhoVLMzHmAYccNlDEMfM6HjQAnGLLIdvMxfs5g4a2CLKfxbOusRAQYNd4XwU4CpNAWabiu0FHIC43vy578zY3dpCHBOtpEC5csNEnHqyTSWdJwMy9BLmPneNM04NIHni-4ir4ExzK1TUmIDisk5_KBWmcjKyW-HX8k_u2gxylCf9I82Y0";


   WsChannel channel;
   channel.setConnID(1234);
   string authReq(R"({
		"action": "authorize",
		"requestId": "87568"
	})");
   json authReqJson = json::parse(authReq);
   authReqJson["tokens"] = AUTH_TOKEN;
   commandProc->processQuery(authReqJson.as_string(),channel);
   string request(R"({
		"action": "get",
		"path": "Vehicle.OBD.EngineSpeed",
		"requestId": "8756"
	})");

   string response = commandProc->processQuery(request,channel);

  json expected = json::parse(R"({
    "action": "get",
    "path": "Vehicle.OBD.EngineSpeed",
    "requestId": "8756",
    "value": 2345
    })");

   json response_json = json::parse(response);


   BOOST_TEST(response_json.contains("timestamp") == true);

   // remove timestamp to match
   response_json.erase("timestamp");
   BOOST_TEST(response_json == expected);
}

BOOST_AUTO_TEST_CASE(permission_basic_read_with_wildcard_write_permission)
{
/*
    Token looks like this.

 {
  "sub": "Example JWT",
  "iss": "Eclipse kuksa",
  "admin": true,
  "iat": 1516239022,
  "exp": 1924948800,
  "kuksa-vss": {
    "Vehicle.*.EngineSpeed": "w"    (permission with a * but only to write)
  }
}
*/
   string AUTH_TOKEN = "eyJhbGciOiJSUzI1NiIsInR5cCI6IkpXVCJ9.eyJzdWIiOiJFeGFtcGxlIEpXVCIsImlzcyI6IkVjbGlwc2Uga3Vrc2EiLCJhZG1pbiI6dHJ1ZSwiaWF0IjoxNTE2MjM5MDIyLCJleHAiOjE5MjQ5NDg4MDAsImt1a3NhLXZzcyI6eyJWZWhpY2xlLiouRW5naW5lU3BlZWQiOiJ3In19.ILMNoPpsF9OD_EhBRvm679kGFFzQVOWpxtws9flHjyoXBUuswfTYo6VTZySksyIv2EEVsFwgHG6EpYU18dXvpBXWI7KtUlkUy0ewiwNXZDsrpPVD1_dhlSs5aNvHsGJr2X_aHF-gZ89XtZ1sBBcza7FdtoMQMn9hyWs3rPi5d552uwxCpMO7EDwzb8rNrndEbtuORQmSCSHb74gVP5_thZvKmfCvJLOYaqXbtIff7CNJc5JtmOp7Suv2ICVhDAyiVRAF8wC5yXCRS_MfHRHT-VVO6PvnOzUkZU4VskkCz10L4XyHhj-2GEnXaPnVV76H1BZscLAnshoiR1I6rWAA4yvRcriJkmnM3DSJqvPJ4wQ7pZsZE48n6jfrPU1fZPGrCIMbJ67-YntL9XL0GHO2AdJTD9nj4sYpVVSPJPheQSLVbQwUJq7JPczkJ04kvDpLIOp27A8GnT0JN78liQSH4VUuExY3et2f5VbyGKZbEbwtV_R8WuVOuFKGlrI07KhpYsz3avVNwNZonjEuU7f6Uadad2zZh96nJ623BgbdNhMCC-WkjoXZos7JjKIXKKLH1_LyHIVpubZFlzh2GUJNItr7k-VlLodjrvqsoBcz-Zi0KyUco69X5qz9qousN4E3LPSP5btefq-D2nhFUkn2lW_YPyWA6Wtfi6Fauby0ZD8";


   WsChannel channel;
   channel.setConnID(1234);
   string authReq(R"({
		"action": "authorize",
		"requestId": "87568"
	})");
   json authReqJson = json::parse(authReq);
   authReqJson["tokens"] = AUTH_TOKEN;
   commandProc_auth->processQuery(authReqJson.as_string(),channel);
   string request(R"({
		"action": "get",
		"path": "Vehicle.OBD.EngineSpeed",
		"requestId": "8756"
	})");

   string response = commandProc_auth->processQuery(request,channel);

   json expected = json::parse(R"({
                   "action":"get",
                   "error":{"message":"No read access to Vehicle.OBD.EngineSpeed","number":403,"reason":"Forbidden"},
                   "requestId":"8756"
        })");

   json response_json = json::parse(response);
   BOOST_TEST(response_json.contains("timestamp") == true);

   // remove timestamp to match
   response_json.erase("timestamp");

   BOOST_TEST(response_json == expected);
}

BOOST_AUTO_TEST_CASE(permission_basic_read_with_wildcard_permission_wildcard_request)
{
/*
    Token looks like this.

 {
  "sub": "Example JWT",
  "iss": "Eclipse kuksa",
  "admin": true,
  "iat": 1516239022,
  "exp": 1924948800,
  "kuksa-vss": {
    "Vehicle.*.EngineSpeed": "r"    (permission with a *)
  }
}
*/
   string AUTH_TOKEN = "eyJhbGciOiJSUzI1NiIsInR5cCI6IkpXVCJ9.eyJzdWIiOiJFeGFtcGxlIEpXVCIsImlzcyI6IkVjbGlwc2Uga3Vrc2EiLCJhZG1pbiI6dHJ1ZSwiaWF0IjoxNTE2MjM5MDIyLCJleHAiOjE5MjQ5NDg4MDAsImt1a3NhLXZzcyI6eyJWZWhpY2xlLiouRW5naW5lU3BlZWQiOiJyIn19.4L_gleoOJ29SR75go0qtBgYjwkwWE0ofYMMQJm884-ifCNihl3aSNhxjVy-6KUQckTd-OMiGkd1RRXElHfnaLfVSmpaFAIjupzvXaKwEoLa6duXfh3-qaEQPSCUxSjr8Tur3aXkj8nJEcSYBYUo_RTX-Srgto0dSTLQza0Lvm0aYPHhE6oIy2dniMIxwCSNxtarFt6-DWIxR3RqFcTVcuGtgn3A6JCm-WurI2zHsmF2BHrIfUYWuTdzUH16QLSfviTVcMjBLgGhVGdQPz22t4nKtdwcVMJkYfLsaU-GYuRi-ZMIrbi7F1oU8pU21U4Ja9C9CuR-H4Xhy2uG_FVQmog-_K-kR6_tndbM-AL7BnfOt-T_QpD-CSfCY0K5Y1bS_IuiM6MrXu5J2q1lfLp_TAK9YBWpuKRGhxdke7zHlSB37dpbiqZFIdGwfJ7Kq6XzqZNFRkWw7_XM2U4s5OXcw2JDklJYJ_EA1bUBhoPb-UHCqYxTP6G5OAHgD1Ydji93o3IsRSt6cX8o7hsmF79L3HvSzCm-qTN_EPhvbVfucJFj5phOd_9GjoFn3ySkwTINX_Pe3aT-Kz9qn5_Sb6utxw4eYvf_e_TYH6bAICjb9OmOyvH5gS9u2ieJ_1ra4SIGuZ25d86m3aRBybJSnFCprpsv63ziKXNGcL2vIGlCzKUc";


   WsChannel channel;
   channel.setConnID(1234);
   string authReq(R"({
		"action": "authorize",
		"requestId": "87568"
	})");
   json authReqJson = json::parse(authReq);
   authReqJson["tokens"] = AUTH_TOKEN;
   commandProc_auth->processQuery(authReqJson.as_string(),channel);
   string request(R"({
		"action": "get",
		"path": "Vehicle.OBD.*",
		"requestId": "8756"
	})");

   string response = commandProc_auth->processQuery(request,channel);

  json expected = json::parse(R"({
    "action": "get",
    "requestId": "8756",
    "value":[{"Vehicle.OBD.EngineSpeed":"---"}]
    })");

   json response_json = json::parse(response);


   BOOST_TEST(response_json.contains("timestamp") == true);

   // remove timestamp to match
   response_json.erase("timestamp");
   response_json.erase("warning");
   BOOST_TEST(response_json == expected);
}

BOOST_AUTO_TEST_CASE(permission_basic_read_with_wildcard_permission_branch_path_request)
{
/*
    Token looks like this.

 {
  "sub": "Example JWT",
  "iss": "Eclipse kuksa",
  "admin": true,
  "iat": 1516239022,
  "exp": 1924948800,
  "kuksa-vss": {
    "Vehicle.*.EngineSpeed": "r"    (permission with a *)
  }
}
*/
   string AUTH_TOKEN = "eyJhbGciOiJSUzI1NiIsInR5cCI6IkpXVCJ9.eyJzdWIiOiJFeGFtcGxlIEpXVCIsImlzcyI6IkVjbGlwc2Uga3Vrc2EiLCJhZG1pbiI6dHJ1ZSwiaWF0IjoxNTE2MjM5MDIyLCJleHAiOjE5MjQ5NDg4MDAsImt1a3NhLXZzcyI6eyJWZWhpY2xlLiouRW5naW5lU3BlZWQiOiJyIn19.4L_gleoOJ29SR75go0qtBgYjwkwWE0ofYMMQJm884-ifCNihl3aSNhxjVy-6KUQckTd-OMiGkd1RRXElHfnaLfVSmpaFAIjupzvXaKwEoLa6duXfh3-qaEQPSCUxSjr8Tur3aXkj8nJEcSYBYUo_RTX-Srgto0dSTLQza0Lvm0aYPHhE6oIy2dniMIxwCSNxtarFt6-DWIxR3RqFcTVcuGtgn3A6JCm-WurI2zHsmF2BHrIfUYWuTdzUH16QLSfviTVcMjBLgGhVGdQPz22t4nKtdwcVMJkYfLsaU-GYuRi-ZMIrbi7F1oU8pU21U4Ja9C9CuR-H4Xhy2uG_FVQmog-_K-kR6_tndbM-AL7BnfOt-T_QpD-CSfCY0K5Y1bS_IuiM6MrXu5J2q1lfLp_TAK9YBWpuKRGhxdke7zHlSB37dpbiqZFIdGwfJ7Kq6XzqZNFRkWw7_XM2U4s5OXcw2JDklJYJ_EA1bUBhoPb-UHCqYxTP6G5OAHgD1Ydji93o3IsRSt6cX8o7hsmF79L3HvSzCm-qTN_EPhvbVfucJFj5phOd_9GjoFn3ySkwTINX_Pe3aT-Kz9qn5_Sb6utxw4eYvf_e_TYH6bAICjb9OmOyvH5gS9u2ieJ_1ra4SIGuZ25d86m3aRBybJSnFCprpsv63ziKXNGcL2vIGlCzKUc";


   WsChannel channel;
   channel.setConnID(1234);
   string authReq(R"({
		"action": "authorize",
		"requestId": "87568"
	})");
   json authReqJson = json::parse(authReq);
   authReqJson["tokens"] = AUTH_TOKEN;
   commandProc_auth->processQuery(authReqJson.as_string(),channel);
   string request(R"({
		"action": "get",
		"path": "Vehicle.OBD",
		"requestId": "8756"
	})");

   string response = commandProc_auth->processQuery(request,channel);

  json expected = json::parse(R"({
    "action": "get",
    "requestId": "8756",
    "value": [{"Vehicle.OBD.EngineSpeed":"---"}]
    })");

   json response_json = json::parse(response);


   BOOST_TEST(response_json.contains("timestamp") == true);

   // remove timestamp to match
   response_json.erase("timestamp");
   response_json.erase("warning");
   BOOST_TEST(response_json == expected);
}

// This test will take comparatively long time to process, therefore full permissions should be avoided. If required we could by-pass checks if full-permission granted.
BOOST_AUTO_TEST_CASE(permission_basic_read_with_full_read_permission)
{
/*
    Token looks like this.

 {
  "sub": "Example JWT",
  "iss": "Eclipse kuksa",
  "admin": true,
  "iat": 1516239022,
  "exp": 1609372800,
  "kuksa-vss": {
    "Vehicle": "r"    (permission to read everything)
  }
}
*/
   string AUTH_TOKEN = "eyJhbGciOiJSUzI1NiIsInR5cCI6IkpXVCJ9.eyJzdWIiOiJFeGFtcGxlIEpXVCIsImlzcyI6IkVjbGlwc2Uga3Vrc2EiLCJhZG1pbiI6dHJ1ZSwiaWF0IjoxNTE2MjM5MDIyLCJleHAiOjE2MDkzNzI4MDAsInczYy12c3MiOnsiVmVoaWNsZSI6InIifX0.AKCWRDrtl4UkFzAGEzsyUZIKH4Q7jHg_Y5p8xVMLWtGTXIeFdQlz7FW-6rAy1Os9ad-H8ghEepcy2gs6DK3kr3FNDxqUyIaz8p_CDkwrgqp0Wczi1DsgwbyTsY2wsDa94Mja3ng2VszQgs4FZmsdbnzFzJeAsGucOZeIQj8w68up6YI6KXiCjO1094I2eixkclNnb1psPiucTkyListTLHxK3029fZT1EGGcrt7ziFYGiT5Z0Zk7x0PSN7dvmaT1rMOBWjbpluLCepkWZYt73ipO8YoAWhluMiW0sJI7ezrIU3UAKDkna_6kjAapm-9vAVTA63Tv4ovnRaALb_V2oxbIGCPTNoAY7ui00uFcxuN2B5l4M05OFgMIcxwS9-UEVQIWbFUxvPTQLNkOp12jd73ic786lUOs7fvuwseMZ2KX9cpV03TSAN1BIwG_TJ0iOQJ_5wuyDFRqwBK8zubg-zohUPMwsLpZgc7fTVI7AhXzGLZ57fE977NsluzfjFS0smtuzN-8JTvAMnCrgTQwu5GyTiL64a3NlYcQ2qt5K6D8xOIs7xSe8i0_PlKSgG8ECMOBE3JwSCwU1q83mTPCTSGHxTaNYnPhputc6gEiPv2VYmppGrMCeG2d5oLNzGhecIaLf_PGTTSmrUUZNK6HkuybgZStgMdN5uMTXrBkEvw";

   WsChannel channel;
   channel.setConnID(1234);
   string authReq(R"({
		"action": "authorize",
		"requestId": "87568"
	})");
   json authReqJson = json::parse(authReq);
   authReqJson["tokens"] = AUTH_TOKEN;
   commandProc->processQuery(authReqJson.as_string(),channel);
   string request(R"({
		"action": "get",
		"path": "Vehicle.OBD.EngineSpeed",
		"requestId": "8756"
	})");

   string response = commandProc->processQuery(request,channel);

  json expected = json::parse(R"({
    "action": "get",
    "path": "Vehicle.OBD.EngineSpeed",
    "requestId": "8756",
    "value": 2345
    })");

   json response_json = json::parse(response);


   BOOST_TEST(response_json.contains("timestamp") == true);

   // remove timestamp to match
   response_json.erase("timestamp");
   BOOST_TEST(response_json == expected);
}

BOOST_AUTO_TEST_CASE(permission_basic_write)
{
/*
    Token looks like this.

 {
  "sub": "Example JWT",
  "iss": "Eclipse kuksa",
  "admin": true,
  "iat": 1516239022,
  "exp": 1709372800,
  "kuksa-vss": {
    "Vehicle.OBD.Speed": "w"
  }
}
*/

   string AUTH_TOKEN = "eyJhbGciOiJSUzI1NiIsInR5cCI6IkpXVCJ9.eyJzdWIiOiJFeGFtcGxlIEpXVCIsImlzcyI6IkVjbGlwc2Uga3Vrc2EiLCJhZG1pbiI6dHJ1ZSwiaWF0IjoxNTE2MjM5MDIyLCJleHAiOjE3MDkzNzI4MDAsImt1a3NhLXZzcyI6eyJWZWhpY2xlLk9CRC5TcGVlZCI6IncifX0.KE0I1N6Izp_5k-vj8WkB23aKaPiHyrZc0jNulQHGNmwvNnJUaXp7N79-ACZPxVVI_f_MWLkanmMXHr4NqV-nIv5Tzcc4B7WMylF_DSI2kNmOqNqArQgcAgof90Z-mTDu6mdXvlIRmP0h_Zf7Bzcmp5HzgyonNpNsqjU6NZsBJbPWZZr-jWewslIt9dPVd3ZH8Q8F84bKldx2ur8oL-3bxj9CQ426TvGqT8ey-V_79IyFOMftKL0X0QcBlLhF5FwcrUBkJ2MbfJrtNL6egHqjQ70bGvYN7fj5zLTOP2dgAN-xLTFE8HhScc6f0dCi5aAZBKobU2Uw3t_soSuKr5Gx0kYStVFkW8A_TIBVdEPIT_gWogm9AqWWj9Q9ss8sp4_ozsMruXNTyhomYt6dfLtb2D7UQkkrfxB5jC2FND5j7EYiDn4ZM3qsJApXHcwY0fQEKRjon2rmFeR1kKmrp9WSLeUbOpuhRpZYJOwnTvNSQOMIWixM51AkX0JmTdHip25ffXpmBfvGmNUD-KzLanxkY0K88pcDX1qnnyjx3c75bWsg-PCWvMNyqElqTsgQxzRQ0RhIpk0LhEU1mLMO-yVWhsHqfJc9CzNJhP0Lzt5lUYKJg3NgEvmyXbx-5SxArzIqRO2KtPI5pKT-4A_y5IVQRuJu2yTwt9qkBlX0dMnfnhs";


   WsChannel channel;
   channel.setConnID(1234);

   string authReq(R"({
		"action": "authorize",
		"requestId": "87568"
	})");
   json authReqJson = json::parse(authReq);
   authReqJson["tokens"] = AUTH_TOKEN;
   commandProc->processQuery(authReqJson.as_string(),channel);
   string request(R"({
		"action": "set",
		"path": "Vehicle/OBD/Speed",
                "value" : 200,
		"requestId": "8756"
	})");

   string response = commandProc->processQuery(request,channel);

  json expected = json::parse(R"({
    "action":"set",
    "requestId":"8756"
    })");

   json response_json = json::parse(response);


   BOOST_TEST(response_json.contains("timestamp") == true);

   // remove timestamp to match
   response_json.erase("timestamp");
   BOOST_TEST(response_json == expected);
}

BOOST_AUTO_TEST_CASE(permission_basic_write_not_permitted)
{
/*
    Token looks like this.

 {
  "sub": "Example JWT",
  "iss": "Eclipse kuksa",
  "admin": true,
  "iat": 1516239022,
  "exp": 1924948800,
  "kuksa-vss": {
    "Vehicle.OBD.Speed": "w"
  }
}
*/
   string AUTH_TOKEN = "eyJhbGciOiJSUzI1NiIsInR5cCI6IkpXVCJ9.eyJzdWIiOiJFeGFtcGxlIEpXVCIsImlzcyI6IkVjbGlwc2Uga3Vrc2EiLCJhZG1pbiI6dHJ1ZSwiaWF0IjoxNTE2MjM5MDIyLCJleHAiOjE5MjQ5NDg4MDAsImt1a3NhLXZzcyI6eyJWZWhpY2xlLk9CRC5TcGVlZCI6IncifX0.HOAb7fh1IRTtIXGI3GlptjIZgUYGXKkF8Zp0A2CrqhYY3-5RzuuQ4cTzc_FQfn8hRO0CzF5hARGpvECR7fMxTyKMOelnqI9DJbCL_wyHIrizOo_fZwoEt_GH5AMKawryn3XkFsyOwCl74V8coYboycCpQXKyMHfz4zXGOh6Re9iXX7eBU6U0RCxCUso1pALmMvF2PoUHlZRtFJg1VhhErRoCSu5F-dCDykd04rorbzTOsgRuzHfAXoRQVprb4NwoT99jw1qg-Su0q8LxsDUtRfxdDHBmAXJVhmTzWSwzzD6da08PLoIojyIuSPk2AWTH8u0tMz9anI13I2R4nS6ikXeg3oVaxcXcj4gTnhYfJmwx0zyThuHSJ4lEpxYMAOgP49s6jpHdSBamOiTnB4Nkrm_stCcT4bCZCZ-9bjVxXkXZe49fLVDOrg1FhGJ5sJazYZC6z7JKly8BE-FO2bQiYiMB-XD7AEgPSp61nAY_JtSQTsxa3lEBSGJJQYLqcQMZ_aLIQY0fSUjrtjG4jQpi-walriUUyP87-1SqdIV12rgvOtn1sSHm0rwGfSKf43f3HnwngbotVkWaZ7t4NvBkLU2FMrMeiG_8x5Xjq1mnZlI_K3bMRg7yAzznrrDIe3sUxP0Etnjky0CNYpeqwYGZmHNRdHAUNnWaNVGRt_tJBZc";


   WsChannel channel;
   channel.setConnID(1234);
   string authReq(R"({
		"action": "authorize",
		"requestId": "87568"
	})");
   json authReqJson = json::parse(authReq);
   authReqJson["tokens"] = AUTH_TOKEN;
   commandProc_auth->processQuery(authReqJson.as_string(),channel);
   string request(R"({
		"action": "set",
		"path": "Vehicle.OBD.RPM",
                "value" : 200,
		"requestId": "8756"
	})");

   string response = commandProc_auth->processQuery(request,channel);

  json expected = json::parse(R"({
    "action":"set",
    "error":{"message":"No write access to Vehicle.OBD.RPM","number":403,"reason":"Forbidden"},
    "requestId":"8756"
    })");

   json response_json = json::parse(response);


   BOOST_TEST(response_json.contains("timestamp") == true);

   // remove timestamp to match
   response_json.erase("timestamp");
   BOOST_TEST(response_json == expected);
}

BOOST_AUTO_TEST_CASE(permission_basic_write_with_wildcard_permission)
{
/*
    Token looks like this.

 {
  "sub": "Example JWT",
  "iss": "Eclipse kuksa",
  "admin": true,
  "iat": 1516239022,
  "exp": 1709372800,
  "kuksa-vss": {
    "Vehicle.OBD.*": "rw"
  }
}
*/
   string AUTH_TOKEN = "eyJhbGciOiJSUzI1NiIsInR5cCI6IkpXVCJ9.eyJzdWIiOiJFeGFtcGxlIEpXVCIsImlzcyI6IkVjbGlwc2Uga3Vrc2EiLCJhZG1pbiI6dHJ1ZSwiaWF0IjoxNTE2MjM5MDIyLCJleHAiOjE3MDkzNzI4MDAsImt1a3NhLXZzcyI6eyJWZWhpY2xlLk9CRC4qIjoicncifX0.U4zpy38DBTx2thPWfOMKALfZovJdkr5xQWDQaGSQo6sMhG-MgDz2UZDvVyRllHiv76f2VmZ2X0TnUZ_Z6yFUmjVYq83LGzUjSDY-xFLLRqOPvFKsQbTmOLbT629uU5Pz2m6x1HcxHBVCxNvI3pZw1D_rHODkVVlgSjycDK5NaHi9EdbSDmccmwk3jI6tPag0eKC7adzBlqkt-h6vqlx_FRz7kjyhiLXmR95QIV3_0MIyq484SsU4ztMPgmHBn1VUWz0x5EW065J2BIavXpaF20oNek0ZzsGcDq-UEQOLPDFoAnYykFrcYmIlXc51wRU2Mw-IIIIs4CV9-Vp1GkQfhQCicmR3OprRepzi_C0Fdh6kwSetAYJWqlVOeo1oUIxFIYbxGFjtdG38dOaacDddBnJ93K8JlnbFdp79Ins39HCmRPit198vdf7gLRcM_GLtvGF6SbT0V2tn17CNt2UxLEniHp7hGybxBVKqgTws2H73ZLe4HEq3UU8vhbeg2V2KXeSXvDJeE3LZvDWARafyHVXrkOx8-O9HqIClfAr-LAl7nnBqq2f9DneW1hjFZOFV5RUCrJ_UpZR_hyEU_aroXO6MNw_MC6KvZeOC6ti1NO6uAB3BYHzpNP1mlyUHlfRl-oLuKZFFqFVBrxY3tBrQwgzfhPZwi427ZIwrNlfv-aU";


   WsChannel channel;
   channel.setConnID(1234);
   string authReq(R"({
		"action": "authorize",
		"requestId": "87568"
	})");
   json authReqJson = json::parse(authReq);
   authReqJson["tokens"] = AUTH_TOKEN;
   commandProc->processQuery(authReqJson.as_string(),channel);
   string request(R"({
		"action": "set",
		"path": "Vehicle.OBD.Speed",
                "value" : 345,
		"requestId": "8756"
	})");

   string response = commandProc->processQuery(request,channel);

  json expected = json::parse(R"({
    "action":"set",
    "requestId":"8756"
    })");

   json response_json = json::parse(response);


   BOOST_TEST(response_json.contains("timestamp") == true);

   // remove timestamp to match
   response_json.erase("timestamp");
   BOOST_TEST(response_json == expected);

   // verify with a get request

    string get_request(R"({
		"action": "get",
		"path": "Vehicle.OBD.Speed",
		"requestId": "8756"
	})");

   string get_response = commandProc->processQuery(get_request,channel);

  json get_expected = json::parse(R"({
    "action": "get",
    "path": "Vehicle.OBD.Speed",
    "requestId": "8756",
    "value": 345
    })");

   json get_response_json = json::parse(get_response);


   BOOST_TEST(get_response_json.contains("timestamp") == true);

   // remove timestamp to match
   get_response_json.erase("timestamp");
   BOOST_TEST(get_response_json == get_expected);
}


BOOST_AUTO_TEST_CASE(permission_basic_write_with_branch_permission)
{
/*
    Token looks like this.

 {
  "sub": "Example JWT",
  "iss": "Eclipse kuksa",
  "admin": true,
  "iat": 1516239022,
  "exp": 1924948800,
  "kuksa-vss": {
    "Vehicle.OBD": "w"
  }
}
*/
   string AUTH_TOKEN = "eyJhbGciOiJSUzI1NiIsInR5cCI6IkpXVCJ9.eyJzdWIiOiJFeGFtcGxlIEpXVCIsImlzcyI6IkVjbGlwc2Uga3Vrc2EiLCJhZG1pbiI6dHJ1ZSwiaWF0IjoxNTE2MjM5MDIyLCJleHAiOjE5MjQ5NDg4MDAsImt1a3NhLXZzcyI6eyJWZWhpY2xlLk9CRCI6IncifX0.SEWdQbdA8GIbxyC_2f1vV5CB_k7JF-krXnBplROgmvG5qLhZn8QTWkfjdEpPLhsnClpc3meX-bkAJA1T25ISJGRwg5fugRBtjgbpk9sSP3grRuhQVjZSvWoajIB7sHrRkI0J9ggS7jegQpZjGnrBh0nFuEAAbCQY6ToQCYWnz5phTqO9YKZK3AZ3JfPKIqxZ0_MSrrfK_VTWtSE5TDzo8_NVu9Mmqzz_2_EcPiF5r9te-Pe_y4WsVj1WGkbXQoSlLw4b5aTk19DipQAqTS7nL-b0ce1ljuKnSE5-ksM0zMMWQ2Fh_hJyppkUi-vDBQPL4ZHTBDl33AaZnwwlNbUbWOqbuEDKmJk7jRQBfLqKkh2NsifI4wY0Bhmbm9v8-wJESItBw3AVQI1uyan9KHO5OBaH-qKnY1CcGCnNq04-BEsXT5vlVbGlFoFXzB1pw4d27oHkm73Yz2or9MxO5Uv3UPMjqRy-czIdncfewLxBzgT13owfuAP9Fm2t5YXaRpSPiki-QI4Zf02iSRETIM6l5CdSLHAdqOnujYkZjjRauhulp1nuCMQuXxotmn-Mp9OHENtSonddmXC3NtDc5WDMir9lf1NdAItEFfeS8TmeyyTiqxERmxyu8heAeKiOKYQAIrbcNgap7ggiCAjKviQfv-sQIJvFJ0gmHNN9xqQkNTg";

   WsChannel channel;
   channel.setConnID(1234);
   string authReq(R"({
		"action": "authorize",
		"requestId": "87568"
	})");
   json authReqJson = json::parse(authReq);
   authReqJson["tokens"] = AUTH_TOKEN;
   commandProc_auth->processQuery(authReqJson.as_string(),channel);
   
   string request(R"({
		"action": "set",
		"path": "Vehicle/OBD/Speed",
                "value" : 345,
		"requestId": "8756"
	})");

   string response = commandProc_auth->processQuery(request,channel);

/*
  json expected = json::parse(R"({
    "action":"set",
    "requestId":"8756"
    })");
    */
   //Current (12/2020) in server is, that "branch" node permission does not grant the right to modify
   //childs. So we test accordingly 
   json expected = json::parse(R"({
    "action":"set",
<<<<<<< HEAD
    "error":{"message":"No write access to Vehicle.OBD.Speed","number":403,"reason":"Forbidden"},
=======
    "error":{"message":"No write access to Vehicle/OBD/Speed","number":403,"reason":"Forbidden"},
>>>>>>> 44f26e0a
    "requestId":"8756"
    })");
    

   json response_json = json::parse(response);


   BOOST_TEST(response_json.contains("timestamp") == true);

   // remove timestamp to match
   response_json.erase("timestamp");
   BOOST_TEST(response_json == expected);

   // verify with a get request

   string get_request(R"({
		"action": "get",
		"path": "Vehicle.OBD.Speed",
		"requestId": "8757"
	})");
   
   string get_response = commandProc_auth->processQuery(get_request,channel);
  // because only write access in the token.
  // Also: Current (12/2020) in server is, that "branch" node permission does not grant the right to modify
  // childs. So we test accordingly 

  json get_expected = json::parse(R"({
    "action": "get",
    "error":{"message":"No read access to Vehicle.OBD.Speed","number":403,"reason":"Forbidden"},
    "requestId": "8757"
    })");

   json get_response_json = json::parse(get_response);


   BOOST_TEST(get_response_json.contains("timestamp") == true);

   // remove timestamp to match
   get_response_json.erase("timestamp");
   BOOST_TEST(get_response_json == get_expected);

}


/* No wildcard writes supported until implemented in Gen2 compliant way */
/*
BOOST_AUTO_TEST_CASE(permission_basic_write_with_wildcard_in_permitted_path)
{
/*
    Token looks like this.

 {
  "sub": "Example JWT",
  "iss": "Eclipse kuksa",
  "admin": true,
  "iat": 1516239022,
  "exp": 1609372800,
  "kuksa-vss": {
    "Vehicle.OBD.EngineSpeed": "wr",                     ("wr" or "rw" both work!)
    "Vehicle.OBD.Speed": "w"
  }
}
*/
/*
   string AUTH_TOKEN = "eyJhbGciOiJSUzI1NiIsInR5cCI6IkpXVCJ9.eyJzdWIiOiJFeGFtcGxlIEpXVCIsImlzcyI6IkVjbGlwc2Uga3Vrc2EiLCJhZG1pbiI6dHJ1ZSwiaWF0IjoxNTE2MjM5MDIyLCJleHAiOjE2MDkzNzI4MDAsInczYy12c3MiOnsiVmVoaWNsZS5PQkQuRW5naW5lU3BlZWQiOiJ3ciIsIlZlaGljbGUuT0JELlNwZWVkIjoidyJ9fQ.R4Ulq0T84oiTJFb8scj-t4C-GnFQ0QvYVCd4glsXxiOlaNUIovZUehQwJAO5WK3b3Phz86yILuFCxNO7fsdHMmyUzNLhjiXMrL7Y2PU3gvr20EIoWYKyh52BFTH_YT6sB1EWfyhPb63_tWP0P2aa1JcXhBjAlXtmnIghjcj7KloH8MQGzKArjXa4R2NaKLH0FrO5aK8hBH3tevWp38Wae-fIypr4MgG-tXoKMt8juaE7RVDVTRiYyHJkCHjbZ0EZB9gAmy-_FyMiPxHNo8f49UtCGdBq82ZlQ_SKF6cMfH3iPw19BYG9ayIgzfEIm3HFhW8RdnxuxHzHYRtqaQKFYr37qNNk3lg4NRS3g9Mn4XA3ubi07JxBUcFl8_2ReJkcVqhua3ZiTcISkBmje6CUg1DmbH8-7SMaZhC-LJsZc8K9DBZN1cYCId7smhln5LcfjkZRh8N3d-hamrVRvfbdbee7_Ua-2SiJpWlPiIEgx65uYTV7flMgdnng0KVxv5-t_8QjySfKFruXE-HkYKN7TH8EqQA1RXuiDhj8bdFGtrB36HAlVah-cHnCCgL-p-29GceNIEoWJQT9hKWk8kQieXfJfiFUZPOxInDxHyUQEjblY049qMbU2kVSNvQ7nrmwP9OTjcXfnp7bndbstTHCGsVj1ixq8QF3tOdEGlC3Brg";

   WsChannel channel;
   channel.setConnID(1234);
   string authReq(R"({
		"action": "authorize",
		"requestId": "87568"
	})");
   json authReqJson = json::parse(authReq);
   authReqJson["tokens"] = AUTH_TOKEN;
   commandProc->processQuery(authReqJson.as_string(),channel);
   string request(R"({
		"action": "set",
		"path": "Vehicle.*",
                "value" : [{"OBD.Speed":35}, {"OBD.EngineSpeed":50}],
		"requestId": "8756"
	})");

   string response = commandProc->processQuery(request,channel);

  json expected = json::parse(R"({
    "action":"set",
    "requestId":"8756"
    })");

   json response_json = json::parse(response);


   BOOST_TEST(response_json.contains("timestamp") == true);

   // remove timestamp to match
   response_json.erase("timestamp");
   BOOST_TEST(response_json == expected);

   // verify with a get request the the previous set has not worked.

    string get_request(R"({
		"action": "get",
		"path": "Vehicle.OBD.EngineSpeed",
		"requestId": "8756"
	})");

   string get_response = commandProc->processQuery(get_request,channel);

  json get_expected = json::parse(R"({
    "action": "get",
    "path": "Vehicle.OBD.EngineSpeed",
    "requestId": "8756",
    "value": 50
    })");

   json get_response_json = json::parse(get_response);


   BOOST_TEST(get_response_json.contains("timestamp") == true);

   // remove timestamp to match
   get_response_json.erase("timestamp");
   BOOST_TEST(get_response_json == get_expected);
}
*/

/* Wildcard writes not supported, until implemented Gen2 compliant */
/*
BOOST_AUTO_TEST_CASE(permission_basic_write_with_wildcard_in_unpermitted_path)
{
/*
    Token looks like this.

 {
  "sub": "Example JWT",
  "iss": "Eclipse kuksa",
  "admin": true,
  "iat": 1516239022,
  "exp": 1924948800,
  "kuksa-vss": {
    "Vehicle.OBD.EngineSpeed": "wr"    ("wr" or "rw" both work!)
  }
}
*/

/*
   string AUTH_TOKEN = "eyJhbGciOiJSUzI1NiIsInR5cCI6IkpXVCJ9.eyJzdWIiOiJFeGFtcGxlIEpXVCIsImlzcyI6IkVjbGlwc2Uga3Vrc2EiLCJhZG1pbiI6dHJ1ZSwiaWF0IjoxNTE2MjM5MDIyLCJleHAiOjE5MjQ5NDg4MDAsImt1a3NhLXZzcyI6eyJWZWhpY2xlLk9CRC5FbmdpbmVTcGVlZCI6IndyIn19.O43MpewKMaYLyR0v_1c8STIiGt8fZMfkELda57RmVQxurdtOugT4iObXYF4xIDe68OOJPTk5KY4bYfCjHpYHuh9Cx1AeBAEya3x99KqIJsUhvzLuzvFO2iKbqgZOBt9miVPUC33tYuITNy3avUfzd12uC7a3fSGMlSoidtOfyBaUaxZJav-kGimgvhCUZvb4uHrjQW8ixDlXHgVtKddSmFj3F4fViJ2C0yFx_38c5F_sne5z55Y5zkDaXHVPRmskRZ5YyGpO4IF5KP5LgKR45iFU4_Pm3SmKfI3gpeF4AifyVT5zoE96Woj3KIvfnHG9Jog3ip-Kl4ikVkx_hyuSsvANGWaKx2xfmtrJ0GYQZqitMGBdW_VsCShInDJAkadSHzft6Efi8p0ysvKr5KvLUDb5vu28jSoAbMQs9ufOgUPNZvnTsYdVqaof-7Z7VEo_hJV3nQH5tFlvoMGrqQH2mGQTjDhHpNTWPotq3rMzDl8WbUjrJbDkFikKMByU-xv9pUWSWZ-ndxk45yLbpWUShZVsueoTDRO65kJvxuXPgmt68fiDSNJp4ZnmjeuC3TApv7UrqqPYKGUwpkz9gQF3_MLg2glEJUry5w9P-gEBObQ0mY5nM4W_5fMY_nDy1j1qUY4SsKi-0Xu45Dej3k-cqWoqWVwFEh3CiI4v7wQR_hY";

   WsChannel channel;
   channel.setConnID(1234);
   string authReq(R"({
		"action": "authorize",
		"requestId": "87568"
	})");
   json authReqJson = json::parse(authReq);
   authReqJson["tokens"] = AUTH_TOKEN;
   commandProc_auth->processQuery(authReqJson.as_string(),channel);
   string request(R"({
		"action": "set",
		"path": "Vehicle.OBD.*",
                "value" : [{"Speed":35}, {"EngineSpeed":444}],
		"requestId": "8756"
	})");

   string response = commandProc_auth->processQuery(request,channel);

  json expected = json::parse(R"({
    "action":"set",
    "error":{"message":"Path(s) in set request do not have write access or is invalid","number":403,"reason":"Forbidden"},
    "requestId":"8756"
    })");

   json response_json = json::parse(response);


   BOOST_TEST(response_json.contains("timestamp") == true);

   // remove timestamp to match
   response_json.erase("timestamp");
   BOOST_TEST(response_json == expected);

   // verify with a get request the the previous set has not worked.

    string get_request(R"({
		"action": "get",
		"path": "Vehicle.OBD.EngineSpeed",
		"requestId": "8756"
	})");

   string get_response = commandProc_auth->processQuery(get_request,channel);

  json get_expected = json::parse(R"({
    "action": "get",
    "path": "Vehicle.OBD.EngineSpeed",
    "requestId": "8756",
    "value": "---"
    })");

   json get_response_json = json::parse(get_response);


   BOOST_TEST(get_response_json.contains("timestamp") == true);

   // remove timestamp to match
   get_response_json.erase("timestamp");
   BOOST_TEST(get_response_json == get_expected);
}
*/


//----------------------------------------------------subscription permission Tests ------------------------------------------------------------------------

BOOST_AUTO_TEST_CASE(subscription_test)
{
/*
    Token looks like this.
{
  "sub": "Example JWT",
  "iss": "Eclipse kuksa",
  "admin": true,
  "iat": 1516239022,
  "exp": 1609372800,
  "kuksa-vss": {
    "Vehicle.OBD.EngineSpeed": "wr",
    "Vehicle.OBD.Speed": "w"
  }
}
*/
   string AUTH_TOKEN = "eyJhbGciOiJSUzI1NiIsInR5cCI6IkpXVCJ9.eyJzdWIiOiJFeGFtcGxlIEpXVCIsImlzcyI6IkVjbGlwc2Uga3Vrc2EiLCJhZG1pbiI6dHJ1ZSwiaWF0IjoxNTE2MjM5MDIyLCJleHAiOjE2MDkzNzI4MDAsInczYy12c3MiOnsiVmVoaWNsZS5PQkQuRW5naW5lU3BlZWQiOiJ3ciIsIlZlaGljbGUuT0JELlNwZWVkIjoidyJ9fQ.R4Ulq0T84oiTJFb8scj-t4C-GnFQ0QvYVCd4glsXxiOlaNUIovZUehQwJAO5WK3b3Phz86yILuFCxNO7fsdHMmyUzNLhjiXMrL7Y2PU3gvr20EIoWYKyh52BFTH_YT6sB1EWfyhPb63_tWP0P2aa1JcXhBjAlXtmnIghjcj7KloH8MQGzKArjXa4R2NaKLH0FrO5aK8hBH3tevWp38Wae-fIypr4MgG-tXoKMt8juaE7RVDVTRiYyHJkCHjbZ0EZB9gAmy-_FyMiPxHNo8f49UtCGdBq82ZlQ_SKF6cMfH3iPw19BYG9ayIgzfEIm3HFhW8RdnxuxHzHYRtqaQKFYr37qNNk3lg4NRS3g9Mn4XA3ubi07JxBUcFl8_2ReJkcVqhua3ZiTcISkBmje6CUg1DmbH8-7SMaZhC-LJsZc8K9DBZN1cYCId7smhln5LcfjkZRh8N3d-hamrVRvfbdbee7_Ua-2SiJpWlPiIEgx65uYTV7flMgdnng0KVxv5-t_8QjySfKFruXE-HkYKN7TH8EqQA1RXuiDhj8bdFGtrB36HAlVah-cHnCCgL-p-29GceNIEoWJQT9hKWk8kQieXfJfiFUZPOxInDxHyUQEjblY049qMbU2kVSNvQ7nrmwP9OTjcXfnp7bndbstTHCGsVj1ixq8QF3tOdEGlC3Brg";

   WsChannel channel;
   channel.setConnID(1234);
   string authReq(R"({
		"action": "authorize",
		"requestId": "87568"
	})");
   json authReqJson = json::parse(authReq);
   authReqJson["tokens"] = AUTH_TOKEN;
   commandProc->processQuery(authReqJson.as_string(),channel);


   string request(R"({
		"action": "subscribe",
		"path": "Vehicle.OBD.EngineSpeed",
		"requestId": "8778"
	})");

   string response = commandProc->processQuery(request,channel);
   json response_json = json::parse(response);

   json expected = json::parse(R"({
     "action":"subscribe",
     "requestId":"8778"
    })");

   BOOST_TEST(response_json.contains("timestamp") == true);
   BOOST_TEST(response_json.contains("subscriptionId") == true);

   int subID = response_json["subscriptionId"].as<int>();

   // checked if subid is available. now remove to assert.
   response_json.erase("subscriptionId");


   // remove timestamp to match
   response_json.erase("timestamp");
   BOOST_TEST(response_json == expected);


   // now unsubscribe
   string request_unsub(R"({
		"action": "unsubscribe",
		"requestId": "8779"
   })");

   json temp_unsubreq = json::parse(request_unsub);
   temp_unsubreq["subscriptionId"] = subID;

   string unsub_response = commandProc->processQuery(temp_unsubreq.as_string(),channel);
   json unsub_response_json = json::parse(unsub_response);

   // assert timestamp and subid.
   BOOST_TEST(unsub_response_json.contains("timestamp") == true);
   BOOST_TEST(unsub_response_json.contains("subscriptionId") == true);

   // compare the subit passed and returned.
   BOOST_TEST(unsub_response_json["subscriptionId"].as<int>() == subID);

   // remove timestamp and subid to assert other part of the response.because these are variables.
   unsub_response_json.erase("subscriptionId");
   unsub_response_json.erase("timestamp");

   json expected_unsub = json::parse(R"({
     "action":"unsubscribe",
     "requestId":"8779"
    })");

   BOOST_TEST(unsub_response_json == expected_unsub);
}

BOOST_AUTO_TEST_CASE(subscription_test_wildcard_permission)
{
/*
    Token looks like this.

 {
  "sub": "Example JWT",
  "iss": "Eclipse kuksa",
  "admin": true,
  "iat": 1516239022,
  "exp": 1609372800,
  "kuksa-vss": {
    "Vehicle.OBD.*": "rw"
  }
}
*/
   string AUTH_TOKEN = "eyJhbGciOiJSUzI1NiIsInR5cCI6IkpXVCJ9.eyJzdWIiOiJFeGFtcGxlIEpXVCIsImlzcyI6IkVjbGlwc2Uga3Vrc2EiLCJhZG1pbiI6dHJ1ZSwiaWF0IjoxNTE2MjM5MDIyLCJleHAiOjE2MDkzNzI4MDAsInczYy12c3MiOnsiVmVoaWNsZS5PQkQuKiI6InJ3In19.LLdJFIuoViNF4uVv1IL30fXPySoM1oCHxLrWm6xM_4eynvXqPvrCI9fW__GMI0d8PxBLpM8FhgG3ynVVlOuLV_Sl6lDImZlkNQiR02lJwFqf67RWVdI4f4uhdHdKjEpe0a0F-6e7McS__3qQYyjNuQAZIIXkZUIDyXye9upwNARj1wGPtZyNzSY1uyxmuc7MMPaILAIzL8ZnY_D9qgbpbiInGavZtDE_X1iy9GhxbUguP8oiVYn14-H6RBDIF0s5dXwXnJ0cm9Q2DTFpb0YRq4sMgTC4PT1Smdda_6Pj2ELmBjGbH7PYlqfVk1jVdSPGcUpU48e__qVitSRkEK_unM5CihrDVIy7nw3_KclIZJa8_af3kQ4x-leg-ErRCt78j5l0DDxIo5EtCxAeLbO7baZD6D1tPrb3vYkI_9zl1vzydp_nmNMS9QzCRq5yEJfP07gpvG0Z1O0tSLedSCG9cZJ-lJ3Oj3bqxNxk3ih6vKfjnvjAgli7wEP_etHofZmqs3NI-qtP6ldz93fBfAK_iApsSnG4PV7oS_-3UQIow6fUHAA8szn4Ad1ZYiaDsXRcHbdIoLEemGDllkRTYNBe_5vFDT3s1gY82L3fvgwAzTGZ2k46eh66Zx3SmuPgHlCQK6gR-6eAVn0jh_Tjk5vubtin6UdRjHF0Y4BvCwvE0bk";

   WsChannel channel;
   channel.setConnID(1234);
   string authReq(R"({
		"action": "authorize",
		"requestId": "87568"
	})");
   json authReqJson = json::parse(authReq);
   authReqJson["tokens"] = AUTH_TOKEN;
   string response=commandProc->processQuery(authReqJson.as_string(),channel);
   json response_json=json::parse(response);
   BOOST_TEST(response_json.contains("action") == true);
   BOOST_TEST(response_json["action"].as<std::string>() == "authorize");


   string request(R"({
		"action": "subscribe",
		"path": "Vehicle.OBD.Speed",
		"requestId": "8778"
	})");

   response = commandProc->processQuery(request,channel);
   response_json = json::parse(response);

   json expected = json::parse(R"({
     "action":"subscribe",
     "requestId":"8778"
    })");

   BOOST_TEST(response_json.contains("timestamp") == true);
   BOOST_TEST(response_json.contains("subscriptionId") == true);

   int subID = response_json["subscriptionId"].as<int>();

   // checked if subid is available. now remove to assert.
   response_json.erase("subscriptionId");


   // remove timestamp to match
   response_json.erase("timestamp");
   BOOST_TEST(response_json == expected);


   // now unsubscribe
   string request_unsub(R"({
		"action": "unsubscribe",
		"requestId": "8779"
   })");

   json temp_unsubreq = json::parse(request_unsub);
   temp_unsubreq["subscriptionId"] = subID;

   string unsub_response = commandProc->processQuery(temp_unsubreq.as_string(),channel);
   json unsub_response_json = json::parse(unsub_response);

   // assert timestamp and subid.
   BOOST_TEST(unsub_response_json.contains("timestamp") == true);
   BOOST_TEST(unsub_response_json.contains("subscriptionId") == true);

   // compare the subit passed and returned.
   BOOST_TEST(unsub_response_json["subscriptionId"].as<int>() == subID);

   // remove timestamp and subid to assert other part of the response.because these are variables.
   unsub_response_json.erase("subscriptionId");
   unsub_response_json.erase("timestamp");

   json expected_unsub = json::parse(R"({
     "action":"unsubscribe",
     "requestId":"8779"
    })");

   BOOST_TEST(unsub_response_json == expected_unsub);
}

BOOST_AUTO_TEST_CASE(subscription_test_no_permission)
{
/*
    Token looks like this.

 {
  "sub": "Example JWT",
  "iss": "Eclipse kuksa",
  "admin": true,
  "iat": 1516239022,
  "exp": 1924948800,
  "kuksa-vss": {
    "Vehicle.OBD.EngineSpeed": "wr",                     ("wr" or "rw" both work!)
    "Vehicle.OBD.Speed": "w"
  }
}
*/
   string AUTH_TOKEN = "eyJhbGciOiJSUzI1NiIsInR5cCI6IkpXVCJ9.eyJzdWIiOiJFeGFtcGxlIEpXVCIsImlzcyI6IkVjbGlwc2Uga3Vrc2EiLCJhZG1pbiI6dHJ1ZSwiaWF0IjoxNTE2MjM5MDIyLCJleHAiOjE5MjQ5NDg4MDAsImt1a3NhLXZzcyI6eyJWZWhpY2xlLk9CRC5FbmdpbmVTcGVlZCI6IndyIiwiVmVoaWNsZS5PQkQuU3BlZWQiOiJ3In19.ob9r5oT8R5TEtQ1ZULw2jJZpplv3-hMSd9rgFqU0CUTg-G4zhMLwegTmNDgY2EAyhOQ2LSNXK46b-ftCiVINWfnOIlNAwTmXoRNNqJ5F81aVpt8ub1aMUt0B8iKHH1Vy9sNMDrdjbB8qnNK-9SodsEafxvHAN816b81FZplA8z4S5F1gRjiCeK_tI_ZltiGYHp5FKcu25WuQosasZOUiGS7i_WFLftSn59S4lb2cBgpYIVxsGYjsnDKxc_mTNJRaCF5W5kF9zMaOR2x0sXJaZRWQnl5ioCu6tbneUF9Sb5ri1hR5m720WdNuu9iBaWbYno8QtjS8Di5L6KoIRNAcvGkAXuhLhmhSTd4ANYd9Ccc2xU6v4YWiKR4Sq3PXRvSfI-RUBuniOGi_v4Bpe8571B6EBZ3sPI3lkdgekusjqo_Man0WUc-h56ZttWsaqPVFyrSBz7uVtlcRHCwXrLaTwF-7rvNKwR5n3tIy-QG2YCQqQVr7-2934-NSADY8yTuKg-7bvv0DQv0pvNwwPjXE0Y6DSXGsk2PdujD8qai2aW5bZd9LI2WNxFqftm_t-cdicKgipzZVCzwwK9kTbpPq5KesVUymc8TIhmJynrh7lIVh-1EfvEY8T-v374kVppQ-k6aZmPphMvcWNF04x07_rw1DWxKoLIX4tTBvXiApSWo";

   WsChannel channel;
   channel.setConnID(1234);
   string authReq(R"({
		"action": "authorize",
		"requestId": "87568"
	})");
   json authReqJson = json::parse(authReq);
   authReqJson["tokens"] = AUTH_TOKEN;
   commandProc_auth->processQuery(authReqJson.as_string(),channel);


   string request(R"({
		"action": "subscribe",
		"path": "Vehicle.OBD.Speed",
		"requestId": "8778"
	})");

   string response = commandProc_auth->processQuery(request,channel);
   json response_json = json::parse(response);

   json expected = json::parse(R"({
                   "action":"subscribe",
                   "error":{"message":"no permission to subscribe to path Vehicle.OBD.Speed","number":403,"reason":"Forbidden"},
                   "requestId":"8778"
                   })");

   BOOST_TEST(response_json.contains("timestamp") == true);

   // remove timestamp to match
   response_json.erase("timestamp");
   BOOST_TEST(response_json == expected);
}


BOOST_AUTO_TEST_CASE(subscription_test_invalidpath)
{
/*
    Token looks like this.

 {
  "sub": "Example JWT",
  "iss": "Eclipse kuksa",
  "admin": true,
  "iat": 1516239022,
  "exp": 1924948800,
  "kuksa-vss": {
    "Vehicle.OBD.EngineSpeed": "wr",                     ("wr" or "rw" both work!)
    "Vehicle.OBD.Speed": "w"
  }
}
*/
   string AUTH_TOKEN = "eyJhbGciOiJSUzI1NiIsInR5cCI6IkpXVCJ9.eyJzdWIiOiJFeGFtcGxlIEpXVCIsImlzcyI6IkVjbGlwc2Uga3Vrc2EiLCJhZG1pbiI6dHJ1ZSwiaWF0IjoxNTE2MjM5MDIyLCJleHAiOjE5MjQ5NDg4MDAsImt1a3NhLXZzcyI6eyJWZWhpY2xlLk9CRC5FbmdpbmVTcGVlZCI6IndyIiwiVmVoaWNsZS5PQkQuU3BlZWQiOiJ3In19.ob9r5oT8R5TEtQ1ZULw2jJZpplv3-hMSd9rgFqU0CUTg-G4zhMLwegTmNDgY2EAyhOQ2LSNXK46b-ftCiVINWfnOIlNAwTmXoRNNqJ5F81aVpt8ub1aMUt0B8iKHH1Vy9sNMDrdjbB8qnNK-9SodsEafxvHAN816b81FZplA8z4S5F1gRjiCeK_tI_ZltiGYHp5FKcu25WuQosasZOUiGS7i_WFLftSn59S4lb2cBgpYIVxsGYjsnDKxc_mTNJRaCF5W5kF9zMaOR2x0sXJaZRWQnl5ioCu6tbneUF9Sb5ri1hR5m720WdNuu9iBaWbYno8QtjS8Di5L6KoIRNAcvGkAXuhLhmhSTd4ANYd9Ccc2xU6v4YWiKR4Sq3PXRvSfI-RUBuniOGi_v4Bpe8571B6EBZ3sPI3lkdgekusjqo_Man0WUc-h56ZttWsaqPVFyrSBz7uVtlcRHCwXrLaTwF-7rvNKwR5n3tIy-QG2YCQqQVr7-2934-NSADY8yTuKg-7bvv0DQv0pvNwwPjXE0Y6DSXGsk2PdujD8qai2aW5bZd9LI2WNxFqftm_t-cdicKgipzZVCzwwK9kTbpPq5KesVUymc8TIhmJynrh7lIVh-1EfvEY8T-v374kVppQ-k6aZmPphMvcWNF04x07_rw1DWxKoLIX4tTBvXiApSWo";

   WsChannel channel;
   channel.setConnID(1234);
   string authReq(R"({
		"action": "authorize",
		"requestId": "87568"
	})");
   json authReqJson = json::parse(authReq);
   authReqJson["tokens"] = AUTH_TOKEN;
   commandProc_auth->processQuery(authReqJson.as_string(),channel);


   string request(R"({
		"action": "subscribe",
		"path": "Vehicle.OBD.EngineSpeed1",
		"requestId": "8778"
	})");

   string response = commandProc_auth->processQuery(request,channel);
   json response_json = json::parse(response);

   json expected = json::parse(R"({
                   "action":"subscribe",
                   "error":{"message":"I can not find Vehicle.OBD.EngineSpeed1 in my db","number":404,"reason":"Path not found"},
                   "requestId":"8778"
                   })");

   BOOST_TEST(response_json.contains("timestamp") == true);

   // remove timestamp to match
   response_json.erase("timestamp");
   BOOST_TEST(response_json == expected);
}

// SUBSCRIBE Test
BOOST_AUTO_TEST_CASE(process_sub_with_wildcard)
{
   /* token is 
   {
  "sub": "Example JWT",
  "iss": "Eclipse kuksa",
  "admin": true,
  "iat": 1516239022,
  "exp": 1924948800,
  "kuksa-vss": {
    "Vehicle.OBD.EngineSpeed": "wr",                     ("wr" or "rw" both work!)
    "Vehicle.OBD.Speed": "w"
  }
}*/
   string AUTH_TOKEN = "eyJhbGciOiJSUzI1NiIsInR5cCI6IkpXVCJ9.eyJzdWIiOiJFeGFtcGxlIEpXVCIsImlzcyI6IkVjbGlwc2Uga3Vrc2EiLCJhZG1pbiI6dHJ1ZSwiaWF0IjoxNTE2MjM5MDIyLCJleHAiOjE5MjQ5NDg4MDAsImt1a3NhLXZzcyI6eyJWZWhpY2xlLk9CRC5FbmdpbmVTcGVlZCI6IndyIiwiVmVoaWNsZS5PQkQuU3BlZWQiOiJ3In19.ob9r5oT8R5TEtQ1ZULw2jJZpplv3-hMSd9rgFqU0CUTg-G4zhMLwegTmNDgY2EAyhOQ2LSNXK46b-ftCiVINWfnOIlNAwTmXoRNNqJ5F81aVpt8ub1aMUt0B8iKHH1Vy9sNMDrdjbB8qnNK-9SodsEafxvHAN816b81FZplA8z4S5F1gRjiCeK_tI_ZltiGYHp5FKcu25WuQosasZOUiGS7i_WFLftSn59S4lb2cBgpYIVxsGYjsnDKxc_mTNJRaCF5W5kF9zMaOR2x0sXJaZRWQnl5ioCu6tbneUF9Sb5ri1hR5m720WdNuu9iBaWbYno8QtjS8Di5L6KoIRNAcvGkAXuhLhmhSTd4ANYd9Ccc2xU6v4YWiKR4Sq3PXRvSfI-RUBuniOGi_v4Bpe8571B6EBZ3sPI3lkdgekusjqo_Man0WUc-h56ZttWsaqPVFyrSBz7uVtlcRHCwXrLaTwF-7rvNKwR5n3tIy-QG2YCQqQVr7-2934-NSADY8yTuKg-7bvv0DQv0pvNwwPjXE0Y6DSXGsk2PdujD8qai2aW5bZd9LI2WNxFqftm_t-cdicKgipzZVCzwwK9kTbpPq5KesVUymc8TIhmJynrh7lIVh-1EfvEY8T-v374kVppQ-k6aZmPphMvcWNF04x07_rw1DWxKoLIX4tTBvXiApSWo";

   //json perm = json::parse(R"({"$['Vehicle']['children'][*]['children']['EngineSpeed']" : "wr"})");
   json perm = json::parse(R"({"Vehicle.*.EngineSpeed" : "wr"})");

    WsChannel channel;
    channel.setConnID(1234);
    channel.setAuthorized(true);
    channel.setAuthToken(AUTH_TOKEN);
    channel.setPermissions(perm);
    string request(R"({
                   "action": "subscribe",
                   "path": "Vehicle.*.EngineSpeed",
                   "requestId": "8778"
                   })");

   string response = commandProc_auth->processQuery(request,channel);
   
    json expected = json::parse(R"({
                                "action": "subscribe",
                                "requestId": "8778"
                                })");

#ifdef JSON_SIGNING_ON
    response = json_signer->decode(response);
#endif

    json response_json = json::parse(response);
    json request_json = json::parse(request);
    BOOST_TEST(response_json.contains("timestamp") == true);
    BOOST_TEST(response_json.contains("subscriptionId") == true);
    // remove timestamp to match
    response_json.erase("timestamp");
    response_json.erase("subscriptionId");
    request_json.erase("path");
    BOOST_TEST(response_json == expected);
}

BOOST_AUTO_TEST_CASE(process_sub_without_wildcard)
{
 /* token is 
   {
  "sub": "Example JWT",
  "iss": "Eclipse kuksa",
  "admin": true,
  "iat": 1516239022,
  "exp": 1924948800,
  "kuksa-vss": {
    "Vehicle.OBD.EngineSpeed": "wr",                     ("wr" or "rw" both work!)
    "Vehicle.OBD.Speed": "w"
  }
}*/
   string AUTH_TOKEN = "eyJhbGciOiJSUzI1NiIsInR5cCI6IkpXVCJ9.eyJzdWIiOiJFeGFtcGxlIEpXVCIsImlzcyI6IkVjbGlwc2Uga3Vrc2EiLCJhZG1pbiI6dHJ1ZSwiaWF0IjoxNTE2MjM5MDIyLCJleHAiOjE5MjQ5NDg4MDAsImt1a3NhLXZzcyI6eyJWZWhpY2xlLk9CRC5FbmdpbmVTcGVlZCI6IndyIiwiVmVoaWNsZS5PQkQuU3BlZWQiOiJ3In19.ob9r5oT8R5TEtQ1ZULw2jJZpplv3-hMSd9rgFqU0CUTg-G4zhMLwegTmNDgY2EAyhOQ2LSNXK46b-ftCiVINWfnOIlNAwTmXoRNNqJ5F81aVpt8ub1aMUt0B8iKHH1Vy9sNMDrdjbB8qnNK-9SodsEafxvHAN816b81FZplA8z4S5F1gRjiCeK_tI_ZltiGYHp5FKcu25WuQosasZOUiGS7i_WFLftSn59S4lb2cBgpYIVxsGYjsnDKxc_mTNJRaCF5W5kF9zMaOR2x0sXJaZRWQnl5ioCu6tbneUF9Sb5ri1hR5m720WdNuu9iBaWbYno8QtjS8Di5L6KoIRNAcvGkAXuhLhmhSTd4ANYd9Ccc2xU6v4YWiKR4Sq3PXRvSfI-RUBuniOGi_v4Bpe8571B6EBZ3sPI3lkdgekusjqo_Man0WUc-h56ZttWsaqPVFyrSBz7uVtlcRHCwXrLaTwF-7rvNKwR5n3tIy-QG2YCQqQVr7-2934-NSADY8yTuKg-7bvv0DQv0pvNwwPjXE0Y6DSXGsk2PdujD8qai2aW5bZd9LI2WNxFqftm_t-cdicKgipzZVCzwwK9kTbpPq5KesVUymc8TIhmJynrh7lIVh-1EfvEY8T-v374kVppQ-k6aZmPphMvcWNF04x07_rw1DWxKoLIX4tTBvXiApSWo";

   WsChannel channel;
   channel.setConnID(1234);
    
   string authReq(R"({
		"action": "authorize",
		"requestId": "87568"
	})");
   json authReqJson = json::parse(authReq);
   authReqJson["tokens"] = AUTH_TOKEN;
   string res=commandProc_auth->processQuery(authReqJson.as_string(),channel);

    string request(R"({
                   "action": "subscribe",
                   "path": "Vehicle.OBD.EngineSpeed",
                   "requestId": "4243"
                   })");

    string response = commandProc_auth->processQuery(request,channel);
  
    json expected = json::parse(R"({
                                "action": "subscribe",
                                "requestId": "4243"
                                })");

#ifdef JSON_SIGNING_ON
    response = json_signer->decode(response);
#endif

    json response_json = json::parse(response);
    json request_json = json::parse(request);
    // TEST response for parameters
    BOOST_TEST(response_json.contains("timestamp") == true);
    BOOST_TEST(response_json.contains("subscriptionId") == true);
    // TEST request for parameters
    BOOST_TEST(request_json.contains("path") == true);
    // remove timestamp to match
    response_json.erase("timestamp");
    response_json.erase("subscriptionId");
    request_json.erase("path");
    BOOST_TEST(response_json == expected);
}

BOOST_AUTO_TEST_CASE(subscription_test_invalid_wildcard)
{
    /*
     Token looks like this.

     {
     "sub": "Example JWT",
     "iss": "Eclipse kuksa",
     "admin": true,
     "iat": 1516239022,
     "exp": 1609372800,
     "kuksa-vss": {
     "Signal.OBD.RPM": "wr",                     ("wr" or "rw" both work!)
     "Signal.OBD.Speed": "w"
     }
     }
     */
    string AUTH_TOKEN = "eyJhbGciOiJSUzI1NiIsInR5cCI6IkpXVCJ9.eyJzdWIiOiJFeGFtcGxlIEpXVCIsImlzcyI6IkVjbGlwc2Uga3Vrc2EiLCJhZG1pbiI6dHJ1ZSwiaWF0IjoxNTE2MjM5MDIyLCJleHAiOjE2MDkzNzI4MDAsInczYy12c3MiOnsiVmVoaWNsZS5PQkQuRW5naW5lU3BlZWQiOiJ3ciIsIlZlaGljbGUuT0JELlNwZWVkIjoidyJ9fQ.R4Ulq0T84oiTJFb8scj-t4C-GnFQ0QvYVCd4glsXxiOlaNUIovZUehQwJAO5WK3b3Phz86yILuFCxNO7fsdHMmyUzNLhjiXMrL7Y2PU3gvr20EIoWYKyh52BFTH_YT6sB1EWfyhPb63_tWP0P2aa1JcXhBjAlXtmnIghjcj7KloH8MQGzKArjXa4R2NaKLH0FrO5aK8hBH3tevWp38Wae-fIypr4MgG-tXoKMt8juaE7RVDVTRiYyHJkCHjbZ0EZB9gAmy-_FyMiPxHNo8f49UtCGdBq82ZlQ_SKF6cMfH3iPw19BYG9ayIgzfEIm3HFhW8RdnxuxHzHYRtqaQKFYr37qNNk3lg4NRS3g9Mn4XA3ubi07JxBUcFl8_2ReJkcVqhua3ZiTcISkBmje6CUg1DmbH8-7SMaZhC-LJsZc8K9DBZN1cYCId7smhln5LcfjkZRh8N3d-hamrVRvfbdbee7_Ua-2SiJpWlPiIEgx65uYTV7flMgdnng0KVxv5-t_8QjySfKFruXE-HkYKN7TH8EqQA1RXuiDhj8bdFGtrB36HAlVah-cHnCCgL-p-29GceNIEoWJQT9hKWk8kQieXfJfiFUZPOxInDxHyUQEjblY049qMbU2kVSNvQ7nrmwP9OTjcXfnp7bndbstTHCGsVj1ixq8QF3tOdEGlC3Brg";


    WsChannel channel;
    channel.setConnID(1234);
    string authReq(R"({
                   "action": "authorize",
                   "requestId": "878787"
                   })");
    json authReqJson = json::parse(authReq);
    authReqJson["tokens"] = AUTH_TOKEN;
    commandProc->processQuery(authReqJson.as<string>(),channel);


    string request(R"({
                   "action": "subscribe",
                   "path": "Signal.*.CatCamera",
                   "requestId": "878787"
                   })");

    string response = commandProc->processQuery(request,channel);
    json response_json = json::parse(response);

    json expected = json::parse(R"({
                                "action":"subscribe",
                                "error":{"message":"I can not find Signal.*.CatCamera in my db","number":404,"reason":"Path not found"},
                                "requestId":"878787"
                                })");

    BOOST_TEST(response_json.contains("timestamp") == true);
    // remove timestamp to match
    response_json.erase("timestamp");
    BOOST_TEST(response_json == expected);
}<|MERGE_RESOLUTION|>--- conflicted
+++ resolved
@@ -176,39 +176,24 @@
     json test_value_Uint8_boundary_low;
     test_value_Uint8_boundary_low = numeric_limits<uint8_t>::min();
 
-<<<<<<< HEAD
     database->setSignal(vss_test_path_Uint8, test_value_Uint8_boundary_low);
     result = database->getSignal(vss_test_path_Uint8);
-=======
-    database->setSignal(channel,vss_test_path_Uint8, test_value_Uint8_boundary_low);
-    result = database->getSignal(channel, vss_test_path_Uint8);
->>>>>>> 44f26e0a
 
     BOOST_TEST(result["value"].as<uint8_t>() == numeric_limits<uint8_t>::min());
 
     json test_value_Uint8_boundary_high;
     test_value_Uint8_boundary_high = numeric_limits<uint8_t>::max();
 
-<<<<<<< HEAD
     database->setSignal(vss_test_path_Uint8, test_value_Uint8_boundary_high);
     result = database->getSignal(vss_test_path_Uint8);
-=======
-    database->setSignal(channel,vss_test_path_Uint8, test_value_Uint8_boundary_high);
-    result = database->getSignal(channel, vss_test_path_Uint8);
->>>>>>> 44f26e0a
 
    BOOST_TEST(result["value"].as<uint8_t>() == numeric_limits<uint8_t>::max());
 
     json test_value_Uint8_boundary_middle;
     test_value_Uint8_boundary_middle = numeric_limits<uint8_t>::max() / 2;
 
-<<<<<<< HEAD
     database->setSignal(vss_test_path_Uint8, test_value_Uint8_boundary_middle);
     result = database->getSignal(vss_test_path_Uint8);
-=======
-    database->setSignal(channel,vss_test_path_Uint8, test_value_Uint8_boundary_middle);
-    result = database->getSignal(channel, vss_test_path_Uint8);
->>>>>>> 44f26e0a
 
     BOOST_TEST(result["value"].as<uint8_t>() == numeric_limits<uint8_t>::max() / 2);
 
@@ -217,11 +202,7 @@
     json test_value_Uint8_boundary_low_outbound;
     test_value_Uint8_boundary_low_outbound = "-1";
     try {
-<<<<<<< HEAD
        database->setSignal(vss_test_path_Uint8, test_value_Uint8_boundary_low_outbound);
-=======
-       database->setSignal(channel,vss_test_path_Uint8, test_value_Uint8_boundary_low_outbound);
->>>>>>> 44f26e0a
     } catch (outOfBoundException & e) {
        isExceptionThrown =  true;
     }
@@ -232,11 +213,7 @@
     json test_value_Uint8_boundary_high_outbound;
     test_value_Uint8_boundary_high_outbound = "256";
     try {
-<<<<<<< HEAD
        database->setSignal(vss_test_path_Uint8, test_value_Uint8_boundary_high_outbound);
-=======
-       database->setSignal(channel,vss_test_path_Uint8, test_value_Uint8_boundary_high_outbound);
->>>>>>> 44f26e0a
     } catch (outOfBoundException & e) {
        isExceptionThrown =  true;
     }
@@ -249,39 +226,24 @@
     json test_value_Uint16_boundary_low;
     test_value_Uint16_boundary_low = numeric_limits<uint16_t>::min();
 
-<<<<<<< HEAD
     database->setSignal(vss_test_path_Uint16, test_value_Uint16_boundary_low);
     result = database->getSignal(vss_test_path_Uint16);
-=======
-    database->setSignal(channel,vss_test_path_Uint16, test_value_Uint16_boundary_low);
-    result = database->getSignal(channel, vss_test_path_Uint16);
->>>>>>> 44f26e0a
 
     BOOST_TEST(result["value"].as<uint16_t>() == numeric_limits<uint16_t>::min());
 
     json test_value_Uint16_boundary_high;
     test_value_Uint16_boundary_high = numeric_limits<uint16_t>::max();
 
-<<<<<<< HEAD
     database->setSignal(vss_test_path_Uint16, test_value_Uint16_boundary_high);
     result = database->getSignal(vss_test_path_Uint16);
-=======
-    database->setSignal(channel,vss_test_path_Uint16, test_value_Uint16_boundary_high);
-    result = database->getSignal(channel, vss_test_path_Uint16);
->>>>>>> 44f26e0a
 
     BOOST_TEST(result["value"].as<uint16_t>() == numeric_limits<uint16_t>::max());
 
     json test_value_Uint16_boundary_middle;
     test_value_Uint16_boundary_middle = numeric_limits<uint16_t>::max() / 2;
 
-<<<<<<< HEAD
     database->setSignal(vss_test_path_Uint16, test_value_Uint16_boundary_middle);
     result = database->getSignal(vss_test_path_Uint16);
-=======
-    database->setSignal(channel,vss_test_path_Uint16, test_value_Uint16_boundary_middle);
-    result = database->getSignal(channel, vss_test_path_Uint16);
->>>>>>> 44f26e0a
 
     BOOST_TEST(result["value"].as<uint16_t>() == numeric_limits<uint16_t>::max() / 2);
 
@@ -290,11 +252,7 @@
     json test_value_Uint16_boundary_low_outbound;
     test_value_Uint16_boundary_low_outbound = "-1";
     try {
-<<<<<<< HEAD
        database->setSignal(vss_test_path_Uint16, test_value_Uint16_boundary_low_outbound);
-=======
-       database->setSignal(channel,vss_test_path_Uint16, test_value_Uint16_boundary_low_outbound);
->>>>>>> 44f26e0a
     } catch (outOfBoundException & e) {
        isExceptionThrown =  true;
     }
@@ -305,11 +263,7 @@
     json test_value_Uint16_boundary_high_outbound;
     test_value_Uint16_boundary_high_outbound = "65537";
     try {
-<<<<<<< HEAD
        database->setSignal(vss_test_path_Uint16, test_value_Uint16_boundary_high_outbound);
-=======
-       database->setSignal(channel,vss_test_path_Uint16, test_value_Uint16_boundary_high_outbound);
->>>>>>> 44f26e0a
     } catch (outOfBoundException & e) {
        isExceptionThrown =  true;
     }
@@ -322,39 +276,24 @@
     json test_value_Uint32_boundary_low;
     test_value_Uint32_boundary_low = numeric_limits<uint32_t>::min();
 
-<<<<<<< HEAD
     database->setSignal(vss_test_path_Uint32, test_value_Uint32_boundary_low);
     result = database->getSignal(vss_test_path_Uint32);
-=======
-    database->setSignal(channel,vss_test_path_Uint32, test_value_Uint32_boundary_low);
-    result = database->getSignal(channel, vss_test_path_Uint32);
->>>>>>> 44f26e0a
 
     BOOST_TEST(result["value"].as<uint32_t>() == numeric_limits<uint32_t>::min());
 
     json test_value_Uint32_boundary_high;
     test_value_Uint32_boundary_high = numeric_limits<uint32_t>::max();
 
-<<<<<<< HEAD
     database->setSignal(vss_test_path_Uint32, test_value_Uint32_boundary_high);
     result = database->getSignal(vss_test_path_Uint32);
-=======
-    database->setSignal(channel,vss_test_path_Uint32, test_value_Uint32_boundary_high);
-    result = database->getSignal(channel, vss_test_path_Uint32);
->>>>>>> 44f26e0a
 
     BOOST_TEST(result["value"].as<uint32_t>() == numeric_limits<uint32_t>::max());
 
     json test_value_Uint32_boundary_middle;
     test_value_Uint32_boundary_middle = numeric_limits<uint32_t>::max() / 2;
 
-<<<<<<< HEAD
     database->setSignal(vss_test_path_Uint32, test_value_Uint32_boundary_middle);
     result = database->getSignal(vss_test_path_Uint32);
-=======
-    database->setSignal(channel,vss_test_path_Uint32, test_value_Uint32_boundary_middle);
-    result = database->getSignal(channel, vss_test_path_Uint32);
->>>>>>> 44f26e0a
 
     BOOST_TEST(result["value"].as<uint32_t>() == numeric_limits<uint32_t>::max() / 2);
 
@@ -363,11 +302,7 @@
     json test_value_Uint32_boundary_low_outbound;
     test_value_Uint32_boundary_low_outbound = "-1";
     try {
-<<<<<<< HEAD
        database->setSignal(vss_test_path_Uint32, test_value_Uint32_boundary_low_outbound);
-=======
-       database->setSignal(channel,vss_test_path_Uint32, test_value_Uint32_boundary_low_outbound);
->>>>>>> 44f26e0a
     } catch (outOfBoundException & e) {
        isExceptionThrown =  true;
     }
@@ -379,11 +314,7 @@
     uint64_t maxU32_value = numeric_limits<uint32_t>::max();
     test_value_Uint32_boundary_high_outbound = "4294967297";
     try {
-<<<<<<< HEAD
        database->setSignal(vss_test_path_Uint32, test_value_Uint32_boundary_high_outbound);
-=======
-       database->setSignal(channel,vss_test_path_Uint32, test_value_Uint32_boundary_high_outbound);
->>>>>>> 44f26e0a
     } catch (outOfBoundException & e) {
        isExceptionThrown =  true;
     }
@@ -395,52 +326,32 @@
     json test_value_int8_boundary_low;
     test_value_int8_boundary_low = numeric_limits<int8_t>::min();
 
-<<<<<<< HEAD
     database->setSignal(vss_test_path_int8, test_value_int8_boundary_low);
     result = database->getSignal(vss_test_path_int8);
-=======
-    database->setSignal(channel,vss_test_path_int8, test_value_int8_boundary_low);
-    result = database->getSignal(channel, vss_test_path_int8);
->>>>>>> 44f26e0a
 
     BOOST_TEST(result["value"].as<int8_t>() == numeric_limits<int8_t>::min());
 
     json test_value_int8_boundary_high;
     test_value_int8_boundary_high = numeric_limits<int8_t>::max();
 
-<<<<<<< HEAD
     database->setSignal(vss_test_path_int8, test_value_int8_boundary_high);
     result = database->getSignal(vss_test_path_int8);
-=======
-    database->setSignal(channel,vss_test_path_int8, test_value_int8_boundary_high);
-    result = database->getSignal(channel, vss_test_path_int8);
->>>>>>> 44f26e0a
 
     BOOST_TEST(result["value"].as<int8_t>() == numeric_limits<int8_t>::max());
 
     json test_value_int8_boundary_middle;
     test_value_int8_boundary_middle = numeric_limits<int8_t>::max() / 2;
 
-<<<<<<< HEAD
     database->setSignal(vss_test_path_int8, test_value_int8_boundary_middle);
     result = database->getSignal(vss_test_path_int8);
-=======
-    database->setSignal(channel,vss_test_path_int8, test_value_int8_boundary_middle);
-    result = database->getSignal(channel, vss_test_path_int8);
->>>>>>> 44f26e0a
 
     BOOST_TEST(result["value"].as<int8_t>() == numeric_limits<int8_t>::max() / 2);
 
     json test_value_int8_boundary_middle_neg;
     test_value_int8_boundary_middle_neg = numeric_limits<int8_t>::min() / 2;
 
-<<<<<<< HEAD
     database->setSignal(vss_test_path_int8, test_value_int8_boundary_middle_neg);
     result = database->getSignal(vss_test_path_int8);
-=======
-    database->setSignal(channel,vss_test_path_int8, test_value_int8_boundary_middle_neg);
-    result = database->getSignal(channel, vss_test_path_int8);
->>>>>>> 44f26e0a
 
     BOOST_TEST(result["value"].as<int8_t>() == numeric_limits<int8_t>::min() / 2);
 
@@ -449,11 +360,7 @@
     json test_value_int8_boundary_low_outbound;
     test_value_int8_boundary_low_outbound = "-129";
     try {
-<<<<<<< HEAD
        database->setSignal(vss_test_path_int8, test_value_int8_boundary_low_outbound);
-=======
-       database->setSignal(channel,vss_test_path_int8, test_value_int8_boundary_low_outbound);
->>>>>>> 44f26e0a
     } catch (outOfBoundException & e) {
        isExceptionThrown =  true;
     }
@@ -464,11 +371,7 @@
     json test_value_int8_boundary_high_outbound;
     test_value_int8_boundary_high_outbound = "128";
     try {
-<<<<<<< HEAD
        database->setSignal(vss_test_path_int8, test_value_int8_boundary_high_outbound);
-=======
-       database->setSignal(channel,vss_test_path_int8, test_value_int8_boundary_high_outbound);
->>>>>>> 44f26e0a
     } catch (outOfBoundException & e) {
        isExceptionThrown =  true;
     }
@@ -480,52 +383,32 @@
     json test_value_int16_boundary_low;
     test_value_int16_boundary_low = numeric_limits<int16_t>::min();
 
-<<<<<<< HEAD
     database->setSignal(vss_test_path_int16, test_value_int16_boundary_low);
     result = database->getSignal(vss_test_path_int16);
-=======
-    database->setSignal(channel,vss_test_path_int16, test_value_int16_boundary_low);
-    result = database->getSignal(channel, vss_test_path_int16);
->>>>>>> 44f26e0a
 
     BOOST_TEST(result["value"].as<int16_t>() == numeric_limits<int16_t>::min());
 
     json test_value_int16_boundary_high;
     test_value_int16_boundary_high = numeric_limits<int16_t>::max();
 
-<<<<<<< HEAD
     database->setSignal(vss_test_path_int16, test_value_int16_boundary_high);
     result = database->getSignal(vss_test_path_int16);
-=======
-    database->setSignal(channel,vss_test_path_int16, test_value_int16_boundary_high);
-    result = database->getSignal(channel, vss_test_path_int16);
->>>>>>> 44f26e0a
 
     BOOST_TEST(result["value"].as<int16_t>() == numeric_limits<int16_t>::max());
 
     json test_value_int16_boundary_middle;
     test_value_int16_boundary_middle = numeric_limits<int16_t>::max()/2;
 
-<<<<<<< HEAD
     database->setSignal(vss_test_path_int16, test_value_int16_boundary_middle);
     result = database->getSignal(vss_test_path_int16);
-=======
-    database->setSignal(channel,vss_test_path_int16, test_value_int16_boundary_middle);
-    result = database->getSignal(channel, vss_test_path_int16);
->>>>>>> 44f26e0a
 
     BOOST_TEST(result["value"].as<int16_t>() == numeric_limits<int16_t>::max()/2);
 
     json test_value_int16_boundary_middle_neg;
     test_value_int16_boundary_middle_neg = numeric_limits<int16_t>::min()/2;
 
-<<<<<<< HEAD
     database->setSignal(vss_test_path_int16, test_value_int16_boundary_middle_neg);
     result = database->getSignal(vss_test_path_int16);
-=======
-    database->setSignal(channel,vss_test_path_int16, test_value_int16_boundary_middle_neg);
-    result = database->getSignal(channel, vss_test_path_int16);
->>>>>>> 44f26e0a
 
     BOOST_TEST(result["value"].as<int16_t>() == numeric_limits<int16_t>::min()/2);
 
@@ -534,11 +417,7 @@
     json test_value_int16_boundary_low_outbound;
     test_value_int16_boundary_low_outbound = "-32769";
     try {
-<<<<<<< HEAD
        database->setSignal(vss_test_path_int16, test_value_int16_boundary_low_outbound);
-=======
-       database->setSignal(channel,vss_test_path_int16, test_value_int16_boundary_low_outbound);
->>>>>>> 44f26e0a
     } catch (outOfBoundException & e) {
        isExceptionThrown =  true;
     }
@@ -549,11 +428,7 @@
     json test_value_int16_boundary_high_outbound;
     test_value_int16_boundary_high_outbound = "32768";
     try {
-<<<<<<< HEAD
        database->setSignal(vss_test_path_int16, test_value_int16_boundary_high_outbound);
-=======
-       database->setSignal(channel,vss_test_path_int16, test_value_int16_boundary_high_outbound);
->>>>>>> 44f26e0a
     } catch (outOfBoundException & e) {
        isExceptionThrown =  true;
     }
@@ -566,52 +441,32 @@
     json test_value_int32_boundary_low;
     test_value_int32_boundary_low = numeric_limits<int32_t>::min();
 
-<<<<<<< HEAD
     database->setSignal(vss_test_path_int32, test_value_int32_boundary_low);
     result = database->getSignal(vss_test_path_int32);
-=======
-    database->setSignal(channel,vss_test_path_int32, test_value_int32_boundary_low);
-    result = database->getSignal(channel, vss_test_path_int32);
->>>>>>> 44f26e0a
 
     BOOST_TEST(result["value"].as<int32_t>() == numeric_limits<int32_t>::min());
 
     json test_value_int32_boundary_high;
     test_value_int32_boundary_high = numeric_limits<int32_t>::max() ;
 
-<<<<<<< HEAD
     database->setSignal(vss_test_path_int32, test_value_int32_boundary_high);
     result = database->getSignal(vss_test_path_int32);
-=======
-    database->setSignal(channel,vss_test_path_int32, test_value_int32_boundary_high);
-    result = database->getSignal(channel, vss_test_path_int32);
->>>>>>> 44f26e0a
 
     BOOST_TEST(result["value"].as<int32_t>() == numeric_limits<int32_t>::max());
 
     json test_value_int32_boundary_middle;
     test_value_int32_boundary_middle = numeric_limits<int32_t>::max() / 2;
 
-<<<<<<< HEAD
     database->setSignal(vss_test_path_int32, test_value_int32_boundary_middle);
     result = database->getSignal(vss_test_path_int32);
-=======
-    database->setSignal(channel,vss_test_path_int32, test_value_int32_boundary_middle);
-    result = database->getSignal(channel, vss_test_path_int32);
->>>>>>> 44f26e0a
 
     BOOST_TEST(result["value"].as<int32_t>() == numeric_limits<int32_t>::max() / 2);
 
     json test_value_int32_boundary_middle_neg;
     test_value_int32_boundary_middle_neg = numeric_limits<int32_t>::min() / 2;
 
-<<<<<<< HEAD
     database->setSignal(vss_test_path_int32, test_value_int32_boundary_middle_neg);
     result = database->getSignal(vss_test_path_int32);
-=======
-    database->setSignal(channel,vss_test_path_int32, test_value_int32_boundary_middle_neg);
-    result = database->getSignal(channel, vss_test_path_int32);
->>>>>>> 44f26e0a
 
     BOOST_TEST(result["value"].as<int32_t>() == numeric_limits<int32_t>::min() / 2);
 
@@ -621,11 +476,7 @@
     int64_t minInt32_value = numeric_limits<int32_t>::min();
     test_value_int32_boundary_low_outbound = "-2147483649";
     try {
-<<<<<<< HEAD
        database->setSignal(vss_test_path_int32, test_value_int32_boundary_low_outbound);
-=======
-       database->setSignal(channel,vss_test_path_int32, test_value_int32_boundary_low_outbound);
->>>>>>> 44f26e0a
     } catch (outOfBoundException & e) {
        isExceptionThrown =  true;
     }
@@ -637,11 +488,7 @@
     int64_t maxInt32_value = numeric_limits<int32_t>::max();
     test_value_int32_boundary_high_outbound = "2147483648";
     try {
-<<<<<<< HEAD
        database->setSignal(vss_test_path_int32, test_value_int32_boundary_high_outbound);
-=======
-       database->setSignal(channel,vss_test_path_int32, test_value_int32_boundary_high_outbound);
->>>>>>> 44f26e0a
     } catch (outOfBoundException & e) {
        isExceptionThrown =  true;
     }
@@ -652,13 +499,8 @@
     json test_value_Float_boundary_low;
     test_value_Float_boundary_low = std::numeric_limits<float>::min();
 
-<<<<<<< HEAD
     database->setSignal(vss_test_path_Float, test_value_Float_boundary_low);
     result = database->getSignal(vss_test_path_Float);
-=======
-    database->setSignal(channel,vss_test_path_Float, test_value_Float_boundary_low);
-    result = database->getSignal(channel, vss_test_path_Float);
->>>>>>> 44f26e0a
 
 
     BOOST_TEST(result["value"].as<float>() == std::numeric_limits<float>::min());
@@ -666,13 +508,8 @@
     json test_value_Float_boundary_high;
     test_value_Float_boundary_high = std::numeric_limits<float>::max();
 
-<<<<<<< HEAD
     database->setSignal(vss_test_path_Float, test_value_Float_boundary_high);
     result = database->getSignal(vss_test_path_Float);
-=======
-    database->setSignal(channel,vss_test_path_Float, test_value_Float_boundary_high);
-    result = database->getSignal(channel, vss_test_path_Float);
->>>>>>> 44f26e0a
 
     BOOST_TEST(result["value"].as<float>() == std::numeric_limits<float>::max());
 
@@ -680,13 +517,8 @@
     json test_value_Float_boundary_middle;
     test_value_Float_boundary_middle = std::numeric_limits<float>::max() / 2;
 
-<<<<<<< HEAD
     database->setSignal(vss_test_path_Float, test_value_Float_boundary_middle);
     result = database->getSignal(vss_test_path_Float);
-=======
-    database->setSignal(channel,vss_test_path_Float, test_value_Float_boundary_middle);
-    result = database->getSignal(channel, vss_test_path_Float);
->>>>>>> 44f26e0a
 
 
     BOOST_TEST(result["value"].as<float>() == std::numeric_limits<float>::max() / 2);
@@ -694,13 +526,8 @@
     json test_value_Float_boundary_middle_neg;
     test_value_Float_boundary_middle_neg = std::numeric_limits<float>::min() * 2;
 
-<<<<<<< HEAD
     database->setSignal(vss_test_path_Float, test_value_Float_boundary_middle_neg);
     result = database->getSignal(vss_test_path_Float);
-=======
-    database->setSignal(channel,vss_test_path_Float, test_value_Float_boundary_middle_neg);
-    result = database->getSignal(channel, vss_test_path_Float);
->>>>>>> 44f26e0a
 
     BOOST_TEST(result["value"].as<float>() == std::numeric_limits<float>::min() * 2);
 
@@ -711,26 +538,16 @@
     json test_value_Double_boundary_low;
     test_value_Double_boundary_low = std::numeric_limits<double>::min();
 
-<<<<<<< HEAD
     database->setSignal(vss_test_path_Double, test_value_Double_boundary_low);
     result = database->getSignal(vss_test_path_Double);
-=======
-    database->setSignal(channel,vss_test_path_Double, test_value_Double_boundary_low);
-    result = database->getSignal(channel, vss_test_path_Double);
->>>>>>> 44f26e0a
 
     BOOST_TEST(result["value"].as<double>() == std::numeric_limits<double>::min());
 
     json test_value_Double_boundary_high;
     test_value_Double_boundary_high = std::numeric_limits<double>::max();
 
-<<<<<<< HEAD
     database->setSignal(vss_test_path_Double, test_value_Double_boundary_high);
     result = database->getSignal(vss_test_path_Double);
-=======
-    database->setSignal(channel,vss_test_path_Double, test_value_Double_boundary_high);
-    result = database->getSignal(channel, vss_test_path_Double);
->>>>>>> 44f26e0a
 
     BOOST_TEST(result["value"].as<double>() == std::numeric_limits<double>::max());
 
@@ -738,26 +555,16 @@
     json test_value_Double_boundary_middle;
     test_value_Double_boundary_middle = std::numeric_limits<double>::max() / 2;
 
-<<<<<<< HEAD
     database->setSignal(vss_test_path_Double, test_value_Double_boundary_middle);
     result = database->getSignal(vss_test_path_Double);
-=======
-    database->setSignal(channel,vss_test_path_Double, test_value_Double_boundary_middle);
-    result = database->getSignal(channel, vss_test_path_Double);
->>>>>>> 44f26e0a
 
     BOOST_TEST(result["value"].as<double>() == std::numeric_limits<double>::max() / 2);
 
     json test_value_Double_boundary_middle_neg;
     test_value_Double_boundary_middle_neg = std::numeric_limits<double>::min() * 2;
 
-<<<<<<< HEAD
     database->setSignal(vss_test_path_Double, test_value_Double_boundary_middle_neg);
     result = database->getSignal(vss_test_path_Double);
-=======
-    database->setSignal(channel,vss_test_path_Double, test_value_Double_boundary_middle_neg);
-    result = database->getSignal(channel, vss_test_path_Double);
->>>>>>> 44f26e0a
 
     BOOST_TEST(result["value"].as<double>() == std::numeric_limits<double>::min() * 2);
 
@@ -769,52 +576,32 @@
     json test_value_String_empty;
     test_value_String_empty = "";
 
-<<<<<<< HEAD
     database->setSignal(vss_test_path_string, test_value_String_empty);
     result = database->getSignal(vss_test_path_string);
-=======
-    database->setSignal(channel,vss_test_path_string, test_value_String_empty);
-    result = database->getSignal(channel, vss_test_path_string);
->>>>>>> 44f26e0a
 
     BOOST_TEST(result["value"].as<std::string>() == "");
 
     json test_value_String_null;
     test_value_String_null = "\0";
 
-<<<<<<< HEAD
     database->setSignal(vss_test_path_string, test_value_String_null);
     result = database->getSignal(vss_test_path_string);
-=======
-    database->setSignal(channel,vss_test_path_string, test_value_String_null);
-    result = database->getSignal(channel, vss_test_path_string);
->>>>>>> 44f26e0a
 
     BOOST_TEST(result["value"].as<std::string>() == "\0");
 
     json test_value_String_long;
     test_value_String_long = "hello to w3c vis server unit test with boost libraries! This is a test string to test string data type without special characters, but this string is pretty long";
 
-<<<<<<< HEAD
     database->setSignal(vss_test_path_string, test_value_String_long);
     result = database->getSignal(vss_test_path_string);
-=======
-    database->setSignal(channel,vss_test_path_string, test_value_String_long);
-    result = database->getSignal(channel, vss_test_path_string);
->>>>>>> 44f26e0a
 
     BOOST_TEST(result["value"].as<std::string>() == test_value_String_long);
 
     json test_value_String_long_with_special_chars;
     test_value_String_long_with_special_chars = "hello to w3c vis server unit test with boost libraries! This is a test string conatains special chars like üö Ä? $ % #";
 
-<<<<<<< HEAD
     database->setSignal(vss_test_path_string, test_value_String_long_with_special_chars);
     result = database->getSignal(vss_test_path_string);
-=======
-    database->setSignal(channel,vss_test_path_string, test_value_String_long_with_special_chars);
-    result = database->getSignal(channel, vss_test_path_string);
->>>>>>> 44f26e0a
 
     BOOST_TEST(result["value"].as<std::string>() == test_value_String_long_with_special_chars);
 
@@ -822,26 +609,16 @@
     json test_value_bool_false;
     test_value_bool_false = false;
 
-<<<<<<< HEAD
     database->setSignal(vss_test_path_boolean, test_value_bool_false);
     result = database->getSignal(vss_test_path_boolean);
-=======
-    database->setSignal(channel,vss_test_path_boolean, test_value_bool_false);
-    result = database->getSignal(channel, vss_test_path_boolean);
->>>>>>> 44f26e0a
 
     BOOST_TEST(result["value"].as<bool>() == test_value_bool_false);
 
     json test_value_bool_true;
     test_value_bool_true = true;
 
-<<<<<<< HEAD
     database->setSignal(vss_test_path_boolean, test_value_bool_true);
     result = database->getSignal(vss_test_path_boolean);
-=======
-    database->setSignal(channel,vss_test_path_boolean, test_value_bool_true);
-    result = database->getSignal(channel, vss_test_path_boolean);
->>>>>>> 44f26e0a
 
     BOOST_TEST(result["value"].as<bool>() == test_value_bool_true);
 }
@@ -2322,11 +2099,7 @@
    //childs. So we test accordingly 
    json expected = json::parse(R"({
     "action":"set",
-<<<<<<< HEAD
-    "error":{"message":"No write access to Vehicle.OBD.Speed","number":403,"reason":"Forbidden"},
-=======
     "error":{"message":"No write access to Vehicle/OBD/Speed","number":403,"reason":"Forbidden"},
->>>>>>> 44f26e0a
     "requestId":"8756"
     })");
     
